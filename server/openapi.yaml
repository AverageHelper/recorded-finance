openapi: 3.0.1
info:
  title: Accountable
<<<<<<< HEAD
  version: 0.4.0
=======
  version: 0.4.2
>>>>>>> 3017b257
  description: This is the Accountable Server. It doesn't do much, because the Accountable client does most of the hard work. You can read the source code on [GitHub](https://github.com/AverageHelper/accountable-vue).
  license:
    name: GNU General Public License v3.0
    url: https://github.com/AverageHelper/accountable-vue/blob/main/LICENSE
externalDocs:
  description: Find out more about Accountable
  url: https://accountable.average.name
servers:
  - url: https://api.accountable.average.name
tags:
  - name: misc
    description: Make sure everything works
  - name: auth
    description: User authentication
  - name: database
    description: Arbitrary persistent data storage
paths:
  "/v0/":
    get:
      tags:
        - misc
      summary: Get back a silly response
      operationId: silly
      responses:
        200:
          description: The server works
          content:
            application/json:
              schema:
                type: object
                properties:
                  message:
                    type: string
                    enum:
                      - "lol"
  "/v0/ping":
    get:
      tags:
        - misc
      summary: Make sure the server is working
      operationId: ping
      responses:
        200:
          description: The server works
          content:
            application/json:
              schema:
                type: object
                properties:
                  message:
                    type: string
                    enum:
                      - "Pong!"
  "/v0/version":
    get:
      tags:
        - misc
      summary: Get the server's version information
      operationId: version
      responses:
        200:
          description: Gets the server's current version.
          content:
            application/json:
              schema:
                type: object
                properties:
                  version:
                    type: string
                    example: "0.3.0"
                  message:
                    type: string
                    example: "Accountable v0.3.0"

  "/v0/join":
    post:
      tags:
        - auth
      summary: Create a new account
      operationId: create-account
      requestBody:
        required: true
        content:
          application/json:
            schema:
              required:
                - account
                - password
              type: object
              properties:
                account:
                  type: string
                  description: An identifier (or username) chosen for the user's account.
                    The user may change this later.
                password:
                  type: string
                  description: A passphrase to access the user's account. The user may change this later.
      responses:
        200:
          description: Account has been added to the database with the given credentials
          content:
            application/json:
              schema:
                type: object
                properties:
                  message:
                    type: string
                    enum:
                      - "Success!"
                  access_token:
                    type: string
                    description: Temporary bearer token used to authenticate future requests
                  uid:
                    type: string
                    description: The user's persistent UID, different from the given account ID
                  totalSpace:
                    type: number
                    example: 1000000
                    description: "The number of total bytes the server has allocated for the user."
                  usedSpace:
                    type: number
                    example: 85000
                    description: "The number of bytes the user has stored."
        400:
          description: Missing one or more required parameters
          content:
            application/json:
              schema:
                type: object
                properties:
                  message:
                    type: string
                    enum:
                      - "Improper parameter types"
        409:
          description: An account with the given ID already exists
          content:
            application/json:
              schema:
                type: object
                properties:
                  message:
                    type: string
                    enum:
                      - "An account with that ID already exists"
  "/v0/login":
    post:
      tags:
        - auth
      summary: Get an auth token for an existing account
      operationId: login-account
      requestBody:
        required: true
        content:
          application/json:
            schema:
              required:
                - account
                - password
              type: object
              properties:
                account:
                  type: string
                  description: An identifier (or username) chosen for the user's account.
                password:
                  type: string
                  description: A passphrase to access the user's account.
      responses:
        200:
          description: Successfully logged in
          content:
            application/json:
              schema:
                type: object
                properties:
                  message:
                    type: string
                    enum:
                      - "Success!"
                  access_token:
                    type: string
                    description: Temporary bearer token used to authenticate future requests
                  uid:
                    type: string
                    description: The user's persistent UID, different from the given account ID
                  totalSpace:
                    type: number
                    example: 1000000
                    description: "The number of total bytes the server has allocated for the user."
                  usedSpace:
                    type: number
                    example: 85000
                    description: "The number of bytes the user has stored."
        400:
          description: Missing one or more required parameters
          content:
            application/json:
              schema:
                type: object
                properties:
                  message:
                    type: string
                    enum:
                      - "Improper parameter types"
        403:
          description: The given passphrase does not match, or the given account does
            not exist
          content:
            application/json:
              schema:
                type: object
                properties:
                  message:
                    type: string
                    enum:
                      - "Incorrect account ID or passphrase"
  "/v0/logout":
    post:
      tags:
        - auth
      summary: Invalidate the request's bearer token
      operationId: log-out
      security:
        - jwt: []
      responses:
        200:
          description: Successfully logged out
          content:
            application/json:
              schema:
                type: object
                properties:
                  message:
                    type: string
                    enum:
                      - "Success!"
  "/v0/leave":
    post:
      tags:
        - auth
      summary: Destroy the user's data and account credentials
      operationId: leave-forever
      requestBody:
        required: true
        content:
          application/json:
            schema:
              required:
                - account
                - password
              type: object
              properties:
                account:
                  type: string
                  description: The identifier for the user's account.
                password:
                  type: string
                  description: The passphrase to access the account.
      responses:
        200:
          description: Operation succeeded
          content:
            application/json:
              schema:
                type: object
                properties:
                  message:
                    type: string
                    enum:
                      - "Success!"
        400:
          description: Missing one or more required parameters
          content:
            application/json:
              schema:
                type: object
                properties:
                  message:
                    type: string
                    enum:
                      - "Improper parameter types"
        403:
          description: The given passphrase does not match, or the given account does
            not exist
          content:
            application/json:
              schema:
                type: object
                properties:
                  message:
                    type: string
                    enum:
                      - "Incorrect account ID or passphrase"
  "/v0/updatepassword":
    post:
      tags:
        - auth
      summary: Change the user's password
      operationId: change-password
      requestBody:
        required: true
        content:
          application/json:
            schema:
              required:
                - account
                - password
                - newpassword
              type: object
              properties:
                account:
                  type: string
                  description: The identifier for the user's account.
                password:
                  type: string
                  description: The current passphrase to access the account.
                newpassword:
                  type: string
                  description: The new passphrase to access the account from now on.
      responses:
        200:
          description: Operation succeeded
          content:
            application/json:
              schema:
                type: object
                properties:
                  message:
                    type: string
                    enum:
                      - "Success!"
        400:
          description: Missing one or more required parameters
          content:
            application/json:
              schema:
                type: object
                properties:
                  message:
                    type: string
                    enum:
                      - "Improper parameter types"
        403:
          description: The given passphrase does not match, or the given account does
            not exist
          content:
            application/json:
              schema:
                type: object
                properties:
                  message:
                    type: string
                    enum:
                      - "Incorrect account ID or passphrase"
  "/v0/updateaccountid":
    post:
      tags:
        - auth
      summary: Change the user's account ID
      operationId: change-account-id
      requestBody:
        required: true
        content:
          application/json:
            schema:
              required:
                - account
                - newaccount
                - password
              type: object
              properties:
                account:
                  type: string
                  description: The identifier for the user's account.
                newaccount:
                  type: string
                  description: The new identifier to access the account from now on.
                password:
                  type: string
                  description: The current passphrase to access the account.
      responses:
        200:
          description: Operation succeeded
          content:
            application/json:
              schema:
                type: object
                properties:
                  message:
                    type: string
                    enum:
                      - "Success!"
        400:
          description: Missing one or more required parameters
          content:
            application/json:
              schema:
                type: object
                properties:
                  message:
                    type: string
                    enum:
                      - "Improper parameter types"
        403:
          description: The given passphrase does not match, or the given account does
            not exist
          content:
            application/json:
              schema:
                type: object
                properties:
                  message:
                    type: string
                    enum:
                      - "Incorrect account ID or passphrase"
  "/v0/db/users/{uid}":
    post:
      tags:
        - database
      summary: "Perform a batch of up to 500 document writes"
      description: Does nothing when the batch is empty
      operationId: batch-write
      security:
        - jwt: []
      requestBody:
        required: true
        content:
          application/json:
            schema:
              type: array
              items:
                type: object
                required:
                  - type
                  - ref
                properties:
                  type:
                    type: string
                    enum:
                      - set
                      - delete
                  ref:
                    type: object
                    required:
                      - collectionId
                      - documentId
                    properties:
                      collectionId:
                        $ref: "#/components/schemas/CollectionID"
                      documentId:
                        type: string
                  data:
                    type: object
      responses:
        200:
          description: All operations successful
          content:
            application/json:
              schema:
                type: object
                properties:
                  message:
                    type: string
                    enum:
                      - "Success!"
                  totalSpace:
                    type: number
                    example: 1000000
                    description: "The number of total bytes the server has allocated for the user."
                  usedSpace:
                    type: number
                    example: 85000
                    description: "The number of bytes the user has stored."
        400:
          description: Invalid parameters or data
          content:
            application/json:
              schema:
                type: object
                properties:
                  message:
                    type: string
                    enum:
                      - "Invalid data"
        404:
          description: The collection not found
          content:
            application/json:
              schema:
                type: object
                properties:
                  message:
                    type: string
                    enum:
                      - "No data found"
    parameters:
      - name: uid
        in: path
        description: The ID of the user who owns the data. Should match the ID of the signed-in user.
        required: true
        schema:
          type: string
  "/v0/db/users/{uid}/{coll}":
    get:
      tags:
        - database
      summary: Get all documents in a collection
      operationId: get-collection
      security:
        - jwt: []
      responses:
        200:
          description: The collection was found, but might be empty
          content:
            application/json:
              schema:
                type: object
        404:
          description: The collection not found
          content:
            application/json:
              schema:
                type: object
                properties:
                  message:
                    type: string
                    enum:
                      - "No data found"
    delete:
      tags:
        - database
      summary: Delete all documents in a collection
      operationId: delete-collection
      security:
        - jwt: []
      responses:
        200:
          description: The operation was successful
          content:
            application/json:
              schema:
                type: object
                properties:
                  message:
                    type: string
                    enum:
                      - "Success!"
                  totalSpace:
                    type: number
                    example: 1000000
                    description: "The number of total bytes the server has allocated for the user."
                  usedSpace:
                    type: number
                    example: 85000
                    description: "The number of bytes the user has stored."
        404:
          description: The collection was not found
          content:
            application/json:
              schema:
                type: object
                properties:
                  message:
                    type: string
                    enum:
                      - "No data found"
    parameters:
      - name: uid
        in: path
        description: The ID of the user who owns the data. Should match the ID of the signed-in user.
        required: true
        schema:
          type: string
      - name: coll
        in: path
        description: The ID of the collection where data resides.
        required: true
        schema:
          $ref: "#/components/schemas/CollectionID"
  "/v0/db/users/{uid}/{coll}/{doc}":
    get:
      tags:
        - database
      summary: Get a document
      operationId: get-doc
      security:
        - jwt: []
      responses:
        200:
          description: Fetch succeeded, but the document might not exist
          content:
            application/json:
              schema:
                type: object
                nullable: true
        404:
          description: The collection was not found
          content:
            application/json:
              schema:
                type: object
                properties:
                  message:
                    type: string
                    enum:
                      - "No data found"
    post:
      tags:
        - database
      summary: Add or update a document
      operationId: set-doc
      security:
        - jwt: []
      responses:
        200:
          description: Operation succeeded
          content:
            application/json:
              schema:
                type: object
                properties:
                  message:
                    type: string
                    enum:
                      - "Success!"
                  totalSpace:
                    type: number
                    example: 1000000
                    description: "The number of total bytes the server has allocated for the user."
                  usedSpace:
                    type: number
                    example: 85000
                    description: "The number of bytes the user has stored."
        400:
          description: The provided data does not have the required properties for a document in this collection.
          content:
            application/json:
              schema:
                type: object
                properties:
                  message:
                    type: string
                    enum:
                      - "Invalid data"
        404:
          description: The collection was not found
          content:
            application/json:
              schema:
                type: object
                properties:
                  message:
                    type: string
                    enum:
                      - "No data found"
    delete:
      tags:
        - database
      summary: Delete a document and any associated binary data blobs
      operationId: delete-doc
      security:
        - jwt: []
      responses:
        200:
          description: Operation succeeded
          content:
            application/json:
              schema:
                type: object
                properties:
                  message:
                    type: string
                    enum:
                      - "Success!"
                  totalSpace:
                    type: number
                    example: 1000000
                    description: "The number of total bytes the server has allocated for the user."
                  usedSpace:
                    type: number
                    example: 85000
                    description: "The number of bytes the user has stored."
        404:
          description: The collection was not found
          content:
            application/json:
              schema:
                type: object
                properties:
                  message:
                    type: string
                    enum:
                      - "No data found"
    parameters:
      - name: uid
        in: path
        description: The ID of the user who owns the data. Should match the ID of the signed-in user.
        required: true
        schema:
          type: string
      - name: coll
        in: path
        description: The ID of the collection where data resides.
        required: true
        schema:
          $ref: "#/components/schemas/CollectionID"
      - name: doc
        in: path
        description: The ID of the document where data resides.
        required: true
        schema:
          type: string
  "/v0/db/users/{uid}/attachments/{doc}/blob/{key}":
    get:
      tags:
        - database
      summary: Retrieve binary data previously attached to a document
      operationId: get-file
      security:
        - jwt: []
      responses:
        200:
          description: The file was found
          content:
            application/json:
              schema:
                type: object
                properties:
                  contents:
                    type: string
                  _id:
                    type: string
        400:
          description: Bad ID or file name
          content:
            application/json:
              schema:
                type: object
                properties:
                  message:
                    type: string
                    enum:
                      - "Your UID or that file name don't add up to a valid path"
        404:
          description: The file data was not found
          content:
            application/json:
              schema:
                type: object
                properties:
                  message:
                    type: string
                    enum:
                      - "No data found"
    post:
      tags:
        - database
      summary: Attach at most 50 MB of binary data to a document
      operationId: set-file
      security:
        - jwt: []
      responses:
        200:
          description: Operation successful
          content:
            application/json:
              schema:
                type: object
                properties:
                  message:
                    type: string
                    enum:
                      - "Success!"
                  totalSpace:
                    type: number
                    example: 1000000
                    description: "The number of total bytes the server has allocated for the user."
                  usedSpace:
                    type: number
                    example: 85000
                    description: "The number of bytes the user has stored."
        400:
          description: Bad ID or file name
          content:
            application/json:
              schema:
                type: object
                properties:
                  message:
                    type: string
                    enum:
                      - "Your UID or that file name don't add up to a valid path"
    delete:
      tags:
        - database
      summary: Remove binary data from a document
      operationId: delete-file
      security:
        - jwt: []
      responses:
        200:
          description: Operation successful
          content:
            application/json:
              schema:
                type: object
                properties:
                  message:
                    type: string
                    enum:
                      - "Success!"
                  totalSpace:
                    type: number
                    example: 1000000
                    description: "The number of total bytes the server has allocated for the user."
                  usedSpace:
                    type: number
                    example: 85000
                    description: "The number of bytes the user has stored."
        400:
          description: Bad ID or file name
          content:
            application/json:
              schema:
                type: object
                properties:
                  message:
                    type: string
                    enum:
                      - "Your UID or that file name don't add up to a valid path"
    parameters:
      - name: uid
        in: path
        description: The ID of the user who owns the data. Should match the ID of the signed-in user.
<<<<<<< HEAD
        required: true
        schema:
          type: string
      - name: doc
        in: path
        description: The ID of the document.
=======
>>>>>>> 3017b257
        required: true
        schema:
          type: string
      - name: key
        in: path
        description: A string that refers to the binary data. For example, a file name.
        required: true
        schema:
          type: string
components:
  schemas:
    CollectionID:
      type: string
      enum:
        - accounts
        - attachments
        - keys
        - locations
        - tags
        - transactions
        - users
  securitySchemes:
    jwt:
      type: http
      scheme: bearer
      bearerFormat: JWT<|MERGE_RESOLUTION|>--- conflicted
+++ resolved
@@ -1,11 +1,7 @@
 openapi: 3.0.1
 info:
   title: Accountable
-<<<<<<< HEAD
-  version: 0.4.0
-=======
-  version: 0.4.2
->>>>>>> 3017b257
+  version: 0.5.0
   description: This is the Accountable Server. It doesn't do much, because the Accountable client does most of the hard work. You can read the source code on [GitHub](https://github.com/AverageHelper/accountable-vue).
   license:
     name: GNU General Public License v3.0
@@ -840,15 +836,12 @@
       - name: uid
         in: path
         description: The ID of the user who owns the data. Should match the ID of the signed-in user.
-<<<<<<< HEAD
         required: true
         schema:
           type: string
       - name: doc
         in: path
         description: The ID of the document.
-=======
->>>>>>> 3017b257
         required: true
         schema:
           type: string
