openapi: 3.0.1
info:
  title: Accountable
  version: 0.5.0
  description: This is the Accountable Server. It doesn't do much, because the Accountable client does most of the hard work. You can read the source code on [GitHub](https://github.com/AverageHelper/accountable-vue).
  license:
    name: GNU General Public License v3.0
    url: https://github.com/AverageHelper/accountable-vue/blob/main/LICENSE
externalDocs:
  description: Find out more about Accountable
  url: https://accountable.average.name
servers:
  - url: https://api.accountable.average.name
tags:
  - name: misc
    description: Make sure everything works
  - name: auth
    description: User authentication
  - name: database
    description: Arbitrary persistent data storage
paths:
  "/v0/":
    get:
      tags:
        - misc
      summary: Get back a silly response
      operationId: silly
      responses:
        200:
          description: The server works
          content:
            application/json:
              schema:
                type: object
                properties:
                  message:
                    type: string
                    enum:
                      - "lol"
  "/v0/ping":
    get:
      tags:
        - misc
      summary: Make sure the server is working
      operationId: ping
      responses:
        200:
          description: The server works
          content:
            application/json:
              schema:
                type: object
                properties:
                  message:
                    type: string
                    enum:
                      - "Pong!"
  "/v0/version":
    get:
      tags:
        - misc
      summary: Get the server's version information
      operationId: version
      responses:
        200:
          description: Gets the server's current version.
          content:
            application/json:
              schema:
                type: object
                properties:
                  version:
                    type: string
                    example: "0.3.0"
                  message:
                    type: string
                    example: "Accountable v0.3.0"

  "/v0/join":
    post:
      tags:
        - auth
      summary: Create a new account
      operationId: create-account
      requestBody:
        required: true
        content:
          application/json:
            schema:
              required:
                - account
                - password
              type: object
              properties:
                account:
                  type: string
                  description: An identifier (or username) chosen for the user's account.
                    The user may change this later.
                password:
                  type: string
                  description: A passphrase to access the user's account. The user may change this later.
      responses:
        200:
          description: Account has been added to the database with the given credentials
          content:
            application/json:
              schema:
                type: object
                properties:
                  message:
                    type: string
                    enum:
                      - "Success!"
                  access_token:
                    type: string
                    description: Temporary bearer token used to authenticate future requests
                  uid:
                    type: string
                    description: The user's persistent UID, different from the given account ID
                  totalSpace:
                    type: number
                    example: 1000000
                    description: "The number of total bytes the server has allocated for the user."
                  usedSpace:
                    type: number
                    example: 85000
                    description: "The number of bytes the user has stored."
        400:
          description: Missing one or more required parameters
          content:
            application/json:
              schema:
                type: object
                properties:
                  message:
                    type: string
                    enum:
                      - "Improper parameter types"
        409:
          description: An account with the given ID already exists
          content:
            application/json:
              schema:
                type: object
                properties:
                  code:
                    type: string
                    enum:
                      - "account-conflict"
                  message:
                    type: string
                    enum:
                      - "An account with that ID already exists"
  "/v0/login":
    post:
      tags:
        - auth
      summary: Get an auth token for an existing account
      operationId: login-account
      requestBody:
        required: true
        content:
          application/json:
            schema:
              required:
                - account
                - password
              type: object
              properties:
                account:
                  type: string
                  description: An identifier (or username) chosen for the user's account.
                password:
                  type: string
                  description: A passphrase to access the user's account.
      responses:
        200:
          description: Successfully logged in
          content:
            application/json:
              schema:
                type: object
                properties:
                  message:
                    type: string
                    enum:
                      - "Success!"
                  access_token:
                    type: string
                    description: Temporary bearer token used to authenticate future requests
                  uid:
                    type: string
                    description: The user's persistent UID, different from the given account ID
                  totalSpace:
                    type: number
                    example: 1000000
                    description: "The number of total bytes the server has allocated for the user."
                  usedSpace:
                    type: number
                    example: 85000
                    description: "The number of bytes the user has stored."
        400:
          description: Missing one or more required parameters
          content:
            application/json:
              schema:
                type: object
                properties:
                  message:
                    type: string
                    enum:
                      - "Improper parameter types"
        403:
          description: The given passphrase does not match, or the given account does
            not exist
          content:
            application/json:
              schema:
                type: object
                properties:
                  code:
                    type: string
                    enum:
                      - "wrong-credentials"
                  message:
                    type: string
                    enum:
                      - "Incorrect account ID or passphrase"
  "/v0/session":
    get:
      tags:
        - auth
      summary: Get a new auth token for an existing session
      operationId: renew-session
      security:
        - jwt: []
      responses:
        200:
          description: Successfully renewed session
          content:
            application/json:
              schema:
                type: object
                properties:
                  message:
                    type: string
                    enum:
                      - "Success!"
                  account:
                    type: string
                    description: The ID of the user's account.
                  access_token:
                    type: string
                    description: Temporary bearer token used to authenticate future requests
                  uid:
                    type: string
                    description: The user's persistent UID, different from the given account ID
                  totalSpace:
                    type: number
                    example: 1000000
                    description: "The number of total bytes the server has allocated for the user."
                  usedSpace:
                    type: number
                    example: 85000
                    description: "The number of bytes the user has stored."
        403:
          description: The caller did not send valid session cookies.
          content:
            application/json:
              schema:
                type: object
                properties:
                  code:
                    type: string
                    enum:
                      - "expired-token"
                      - "missing-token"
                      - "not-owner"
  "/v0/logout":
    post:
      tags:
        - auth
      summary: Invalidate the request's bearer token
      operationId: log-out
      security:
        - jwt: []
      responses:
        200:
          description: Successfully logged out
          content:
            application/json:
              schema:
                type: object
                properties:
                  message:
                    type: string
                    enum:
                      - "Success!"
  "/v0/leave":
    post:
      tags:
        - auth
      summary: Destroy the user's data and account credentials
      operationId: leave-forever
      requestBody:
        required: true
        content:
          application/json:
            schema:
              required:
                - account
                - password
              type: object
              properties:
                account:
                  type: string
                  description: The identifier for the user's account.
                password:
                  type: string
                  description: The passphrase to access the account.
      responses:
        200:
          description: Operation succeeded
          content:
            application/json:
              schema:
                type: object
                properties:
                  message:
                    type: string
                    enum:
                      - "Success!"
        400:
          description: Missing one or more required parameters
          content:
            application/json:
              schema:
                type: object
                properties:
                  message:
                    type: string
                    enum:
                      - "Improper parameter types"
        403:
          description: The given passphrase does not match, or the given account does
            not exist
          content:
            application/json:
              schema:
                type: object
                properties:
                  code:
                    type: string
                    enum:
                      - "wrong-credentials"
                  message:
                    type: string
                    enum:
                      - "Incorrect account ID or passphrase"
  "/v0/updatepassword":
    post:
      tags:
        - auth
      summary: Change the user's password
      operationId: change-password
      requestBody:
        required: true
        content:
          application/json:
            schema:
              required:
                - account
                - password
                - newpassword
              type: object
              properties:
                account:
                  type: string
                  description: The identifier for the user's account.
                password:
                  type: string
                  description: The current passphrase to access the account.
                newpassword:
                  type: string
                  description: The new passphrase to access the account from now on.
      responses:
        200:
          description: Operation succeeded
          content:
            application/json:
              schema:
                type: object
                properties:
                  message:
                    type: string
                    enum:
                      - "Success!"
        400:
          description: Missing one or more required parameters
          content:
            application/json:
              schema:
                type: object
                properties:
                  message:
                    type: string
                    enum:
                      - "Improper parameter types"
        403:
          description: The given passphrase does not match, or the given account does
            not exist
          content:
            application/json:
              schema:
                type: object
                properties:
                  code:
                    type: string
                    enum:
                      - "wrong-credentials"
                  message:
                    type: string
                    enum:
                      - "Incorrect account ID or passphrase"
  "/v0/updateaccountid":
    post:
      tags:
        - auth
      summary: Change the user's account ID
      operationId: change-account-id
      requestBody:
        required: true
        content:
          application/json:
            schema:
              required:
                - account
                - newaccount
                - password
              type: object
              properties:
                account:
                  type: string
                  description: The identifier for the user's account.
                newaccount:
                  type: string
                  description: The new identifier to access the account from now on.
                password:
                  type: string
                  description: The current passphrase to access the account.
      responses:
        200:
          description: Operation succeeded
          content:
            application/json:
              schema:
                type: object
                properties:
                  message:
                    type: string
                    enum:
                      - "Success!"
        400:
          description: Missing one or more required parameters
          content:
            application/json:
              schema:
                type: object
                properties:
                  message:
                    type: string
                    enum:
                      - "Improper parameter types"
        403:
          description: The given passphrase does not match, or the given account does
            not exist
          content:
            application/json:
              schema:
                type: object
                properties:
                  code:
                    type: string
                    enum:
                      - "wrong-credentials"
                  message:
                    type: string
                    enum:
                      - "Incorrect account ID or passphrase"
  "/v0/db/users/{uid}":
    post:
      tags:
        - database
      summary: "Perform a batch of up to 500 document writes for a user"
      description: Does nothing when the batch is empty
      operationId: batch-write
      security:
        - jwt: []
      requestBody:
        required: true
        content:
          application/json:
            schema:
              type: array
              items:
                type: object
                required:
                  - type
                  - ref
                properties:
                  type:
                    type: string
                    enum:
                      - set
                      - delete
                  ref:
                    type: object
                    required:
                      - collectionId
                      - documentId
                    properties:
                      collectionId:
                        $ref: "#/components/schemas/CollectionID"
                      documentId:
                        type: string
                  data:
                    type: object
      responses:
        200:
          description: All operations successful
          content:
            application/json:
              schema:
                type: object
                properties:
                  message:
                    type: string
                    enum:
                      - "Success!"
                  totalSpace:
                    type: number
                    example: 1000000
                    description: "The number of total bytes the server has allocated for the user."
                  usedSpace:
                    type: number
                    example: 85000
                    description: "The number of bytes the user has stored."
        400:
          description: Invalid parameters or data
          content:
            application/json:
              schema:
                type: object
                properties:
                  message:
                    type: string
                    enum:
                      - "Invalid data"
        403:
          description: The caller does not have permission to access the resource
          content:
            application/json:
              schema:
                type: object
                properties:
                  code:
                    type: string
                    enum:
                      - "expired-token"
                      - "missing-token"
                      - "not-owner"
        404:
          description: The collection not found
          content:
            application/json:
              schema:
                type: object
                properties:
                  code:
                    type: string
                    enum:
                      - "not-found"
                  message:
                    type: string
                    enum:
                      - "No data found"
    parameters:
      - name: uid
        in: path
        description: The ID of the user who owns the data. Should match the ID of the signed-in user.
        required: true
        schema:
          type: string
  "/v0/db/users/{uid}/{coll}":
    get:
      tags:
        - database
      summary: Get all documents in a collection
      operationId: get-collection
      security:
        - jwt: []
      responses:
        200:
          description: The collection was found, but might be empty
          content:
            application/json:
              schema:
                type: object
        403:
          description: The caller does not have permission to access the resource
          content:
            application/json:
              schema:
                type: object
                properties:
                  code:
                    type: string
                    enum:
                      - "expired-token"
                      - "missing-token"
                      - "not-owner"
        404:
          description: The collection not found
          content:
            application/json:
              schema:
                type: object
                properties:
                  code:
                    type: string
                    enum:
                      - "not-found"
                  message:
                    type: string
                    enum:
                      - "No data found"
    delete:
      tags:
        - database
      summary: Delete all documents in a collection
      operationId: delete-collection
      security:
        - jwt: []
      responses:
        200:
          description: The operation was successful
          content:
            application/json:
              schema:
                type: object
                properties:
                  message:
                    type: string
                    enum:
                      - "Success!"
                  totalSpace:
                    type: number
                    example: 1000000
                    description: "The number of total bytes the server has allocated for the user."
                  usedSpace:
                    type: number
                    example: 85000
                    description: "The number of bytes the user has stored."
        403:
          description: The caller does not have permission to access the resource
          content:
            application/json:
              schema:
                type: object
                properties:
                  code:
                    type: string
                    enum:
                      - "expired-token"
                      - "missing-token"
                      - "not-owner"
        404:
          description: The collection was not found
          content:
            application/json:
              schema:
                type: object
                properties:
                  code:
                    type: string
                    enum:
                      - "not-found"
                  message:
                    type: string
                    enum:
                      - "No data found"
    parameters:
      - name: uid
        in: path
        description: The ID of the user who owns the data. Should match the ID of the signed-in user.
        required: true
        schema:
          type: string
      - name: coll
        in: path
        description: The ID of the collection where data resides.
        required: true
        schema:
          $ref: "#/components/schemas/CollectionID"
  "/v0/db/users/{uid}/{coll}/{doc}":
    get:
      tags:
        - database
      summary: Get a document
      operationId: get-doc
      security:
        - jwt: []
      responses:
        200:
          description: Fetch succeeded, but the document might not exist
          content:
            application/json:
              schema:
                type: object
                nullable: true
        403:
          description: The caller does not have permission to access the resource
          content:
            application/json:
              schema:
                type: object
                properties:
                  code:
                    type: string
                    enum:
                      - "expired-token"
                      - "missing-token"
                      - "not-owner"
        404:
          description: The collection was not found
          content:
            application/json:
              schema:
                type: object
                properties:
                  code:
                    type: string
                    enum:
                      - "not-found"
                  message:
                    type: string
                    enum:
                      - "No data found"
    post:
      tags:
        - database
      summary: Add or update a document
      operationId: set-doc
      security:
        - jwt: []
      responses:
        200:
          description: Operation succeeded
          content:
            application/json:
              schema:
                type: object
                properties:
                  message:
                    type: string
                    enum:
                      - "Success!"
                  totalSpace:
                    type: number
                    example: 1000000
                    description: "The number of total bytes the server has allocated for the user."
                  usedSpace:
                    type: number
                    example: 85000
                    description: "The number of bytes the user has stored."
        400:
          description: The provided data does not have the required properties for a document in this collection.
          content:
            application/json:
              schema:
                type: object
                properties:
                  message:
                    type: string
                    enum:
                      - "Invalid data"
        403:
          description: The caller does not have permission to access the resource
          content:
            application/json:
              schema:
                type: object
                properties:
                  code:
                    type: string
                    enum:
                      - "expired-token"
                      - "missing-token"
                      - "not-owner"
        404:
          description: The collection was not found
          content:
            application/json:
              schema:
                type: object
                properties:
                  code:
                    type: string
                    enum:
                      - "not-found"
                  message:
                    type: string
                    enum:
                      - "No data found"
    delete:
      tags:
        - database
      summary: Delete a document and any associated binary data blobs
      operationId: delete-doc
      security:
        - jwt: []
      responses:
        200:
          description: Operation succeeded
          content:
            application/json:
              schema:
                type: object
                properties:
                  message:
                    type: string
                    enum:
                      - "Success!"
                  totalSpace:
                    type: number
                    example: 1000000
                    description: "The number of total bytes the server has allocated for the user."
                  usedSpace:
                    type: number
                    example: 85000
                    description: "The number of bytes the user has stored."
        403:
          description: The caller does not have permission to access the resource
          content:
            application/json:
              schema:
                type: object
                properties:
                  code:
                    type: string
                    enum:
                      - "expired-token"
                      - "missing-token"
                      - "not-owner"
        404:
          description: The collection was not found
          content:
            application/json:
              schema:
                type: object
                properties:
                  code:
                    type: string
                    enum:
                      - "not-found"
                  message:
                    type: string
                    enum:
                      - "No data found"
    parameters:
      - name: uid
        in: path
        description: The ID of the user who owns the data. Should match the ID of the signed-in user.
        required: true
        schema:
          type: string
      - name: coll
        in: path
        description: The ID of the collection where data resides.
        required: true
        schema:
          $ref: "#/components/schemas/CollectionID"
      - name: doc
        in: path
        description: The ID of the document where data resides.
        required: true
        schema:
          type: string
  "/v0/db/users/{uid}/attachments/{doc}/blob/{key}":
    get:
      tags:
        - database
      summary: Retrieve binary data previously attached to a document
      operationId: get-file
      security:
        - jwt: []
      responses:
        200:
          description: The file was found
          content:
            application/json:
              schema:
                type: object
                properties:
                  contents:
                    type: string
                  _id:
                    type: string
        400:
          description: Bad ID or file name
          content:
            application/json:
              schema:
                type: object
                properties:
                  message:
                    type: string
                    enum:
                      - "Your UID or that file name don't add up to a valid path"
        403:
          description: The caller does not have permission to access the resource
          content:
            application/json:
              schema:
                type: object
                properties:
                  code:
                    type: string
                    enum:
                      - "expired-token"
                      - "missing-token"
                      - "not-owner"
        404:
          description: The file data was not found
          content:
            application/json:
              schema:
                type: object
                properties:
                  code:
                    type: string
                    enum:
                      - "not-found"
                  message:
                    type: string
                    enum:
                      - "No data found"
    post:
      tags:
        - database
<<<<<<< HEAD
      summary: Attach at most 50 MB of binary data to a document
=======
      summary: Attach binary data (at most 50 MB) to a document
>>>>>>> fbe6e997
      operationId: set-file
      security:
        - jwt: []
      responses:
        200:
          description: Operation successful
          content:
            application/json:
              schema:
                type: object
                properties:
                  message:
                    type: string
                    enum:
                      - "Success!"
                  totalSpace:
                    type: number
                    example: 1000000
                    description: "The number of total bytes the server has allocated for the user."
                  usedSpace:
                    type: number
                    example: 85000
                    description: "The number of bytes the user has stored."
        400:
          description: Bad ID or file name
          content:
            application/json:
              schema:
                type: object
                properties:
                  message:
                    type: string
                    enum:
                      - "Your UID or that file name don't add up to a valid path"
        403:
          description: The caller does not have permission to access the resource
          content:
            application/json:
              schema:
                type: object
                properties:
                  code:
                    type: string
                    enum:
                      - "expired-token"
                      - "missing-token"
                      - "not-owner"
        404:
          description: The file data was not found
          content:
            application/json:
              schema:
                type: object
                properties:
                  code:
                    type: string
                    enum:
                      - "not-found"
                  message:
                    type: string
                    enum:
                      - "No data found"
    delete:
      tags:
        - database
      summary: Remove binary data from a document
      operationId: delete-file
      security:
        - jwt: []
      responses:
        200:
          description: Operation successful
          content:
            application/json:
              schema:
                type: object
                properties:
                  message:
                    type: string
                    enum:
                      - "Success!"
                  totalSpace:
                    type: number
                    example: 1000000
                    description: "The number of total bytes the server has allocated for the user."
                  usedSpace:
                    type: number
                    example: 85000
                    description: "The number of bytes the user has stored."
        400:
          description: Bad ID or file name
          content:
            application/json:
              schema:
                type: object
                properties:
                  message:
                    type: string
                    enum:
                      - "Your UID or that file name don't add up to a valid path"
        403:
          description: The caller does not have permission to access the resource
          content:
            application/json:
              schema:
                type: object
                properties:
                  code:
                    type: string
                    enum:
                      - "expired-token"
                      - "missing-token"
                      - "not-owner"
        404:
          description: The file data was not found
          content:
            application/json:
              schema:
                type: object
                properties:
                  code:
                    type: string
                    enum:
                      - "not-found"
                  message:
                    type: string
                    enum:
                      - "No data found"
    parameters:
      - name: uid
        in: path
        description: The ID of the user who owns the data. Should match the ID of the signed-in user.
        required: true
        schema:
          type: string
      - name: doc
        in: path
        description: The ID of the document.
        required: true
        schema:
          type: string
      - name: key
        in: path
        description: A string that refers to the binary data. For example, a file name.
        required: true
        schema:
          type: string
components:
  schemas:
    CollectionID:
      type: string
      enum:
        - accounts
        - attachments
        - keys
        - locations
        - tags
        - transactions
        - users
  securitySchemes:
    jwt:
      type: http
      scheme: bearer
      bearerFormat: JWT<|MERGE_RESOLUTION|>--- conflicted
+++ resolved
@@ -948,11 +948,7 @@
     post:
       tags:
         - database
-<<<<<<< HEAD
-      summary: Attach at most 50 MB of binary data to a document
-=======
       summary: Attach binary data (at most 50 MB) to a document
->>>>>>> fbe6e997
       operationId: set-file
       security:
         - jwt: []
