import { defineConfig } from "rollup";
import { nodeResolve } from "@rollup/plugin-node-resolve";
import { terser } from "rollup-plugin-terser";
import { visualizer } from "rollup-plugin-visualizer";
import analyze from "rollup-plugin-analyzer";
import commonjs from "@rollup/plugin-commonjs";
import json from "@rollup/plugin-json";
import typescript from "@rollup/plugin-typescript";

const isProduction = process.env.NODE_ENV === "production";

export default defineConfig({
	plugins: [
		// Transpile source
		typescript({
			project: "./tsconfig.json",
			sourceMap: !isProduction,
		}), // translate TypeScript to JS
		commonjs({ transformMixedEsModules: true }), // translate CommonJS to ESM
		json(), // translate JSON ("express" requires this for its status messages)

		// Find external dependencies
		nodeResolve({
			exportConditions: ["node"],
			preferBuiltins: true,
		}),

		// Minify output
		isProduction ? terser() : null,

		// Statistics
		analyze({ filter: () => false }), // only top-level summary
		visualizer(),
	],
	onwarn(warning, defaultHandler) {
		// Ignore "`this` has been rewritten to `undefined`" warnings.
		// They usually relate to modules that were transpiled from
		// TypeScript, and check their context by querying the value
		// of global `this`.
		if (warning.code === "THIS_IS_UNDEFINED") return;

		// Required for "multer".
		// Circular dependencies are sometimes bad, but the devs at
		// "readable-stream" insist they're using them correctly.
		// See https://github.com/nodejs/readable-stream/issues/280
		// and https://github.com/nodejs/readable-stream/issues/348
		if (
			warning.code === "CIRCULAR_DEPENDENCY" &&
			warning.importer?.includes("readable-stream") === true
		)
			return;

		defaultHandler(warning);
	},
<<<<<<< HEAD
	external: [
		// TODO: See about bundling all of these:

		// "bcrypt" is C++, so can't be bundled directly.
		// Externalizing fixes unresolved "nock", "aws-sdk", and "mock-aws-s3" packages
		"bcrypt",

		// relies on __dirname, so must be external and CJS
		"bufferutil",
		"utf-8-validate",
		"fast-folder-size",

		// Rollup doesn't like these very much:
		"mongoose",
		"multer",
	],
=======
>>>>>>> c81dcb53
	input: "./main.ts",
	output: {
		file: "dist/server.js",
		format: "module",
		sourcemap: isProduction ? undefined : "inline",
	},
});<|MERGE_RESOLUTION|>--- conflicted
+++ resolved
@@ -39,38 +39,20 @@
 		// of global `this`.
 		if (warning.code === "THIS_IS_UNDEFINED") return;
 
-		// Required for "multer".
 		// Circular dependencies are sometimes bad, but the devs at
 		// "readable-stream" insist they're using them correctly.
 		// See https://github.com/nodejs/readable-stream/issues/280
 		// and https://github.com/nodejs/readable-stream/issues/348
 		if (
 			warning.code === "CIRCULAR_DEPENDENCY" &&
-			warning.importer?.includes("readable-stream") === true
+			(warning.importer?.includes("readable-stream") === true || // Required for "multer".
+				warning.importer?.includes("mongodb") === true ||
+				warning.importer?.includes("mongoose") === true)
 		)
 			return;
 
 		defaultHandler(warning);
 	},
-<<<<<<< HEAD
-	external: [
-		// TODO: See about bundling all of these:
-
-		// "bcrypt" is C++, so can't be bundled directly.
-		// Externalizing fixes unresolved "nock", "aws-sdk", and "mock-aws-s3" packages
-		"bcrypt",
-
-		// relies on __dirname, so must be external and CJS
-		"bufferutil",
-		"utf-8-validate",
-		"fast-folder-size",
-
-		// Rollup doesn't like these very much:
-		"mongoose",
-		"multer",
-	],
-=======
->>>>>>> c81dcb53
 	input: "./main.ts",
 	output: {
 		file: "dist/server.js",
