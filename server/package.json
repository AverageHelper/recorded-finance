--- conflicted
+++ resolved
@@ -25,13 +25,8 @@
 		"joi-extract-type": "^15.0.8",
 		"jsonwebtoken": "^8.5.1",
 		"lodash": "^4.17.21",
-<<<<<<< HEAD
 		"mongoose": "^6.2.10",
-		"multer": "^1.4.4",
-=======
-		"lowdb": "^3.0.0",
 		"multer": "^1.4.5-lts.1",
->>>>>>> fbe6e997
 		"n-digit-token": "^2.1.0",
 		"rate-limiter-flexible": "^2.3.6",
 		"source-map-support": "^0.5.21",
