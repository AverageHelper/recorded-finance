--- conflicted
+++ resolved
@@ -1,10 +1,6 @@
 {
 	"name": "server",
-<<<<<<< HEAD
-	"version": "0.4.0",
-=======
 	"version": "0.4.1",
->>>>>>> 2d660673
 	"scripts": {
 		"export-version": "./node_modules/.bin/genversion ./version.ts -es",
 		"prebuild": "rm -rf ./dist && npm run export-version",
