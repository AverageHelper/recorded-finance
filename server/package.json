--- conflicted
+++ resolved
@@ -1,10 +1,6 @@
 {
 	"name": "server",
-<<<<<<< HEAD
 	"version": "0.5.0",
-=======
-	"version": "0.4.7",
->>>>>>> a8c9a846
 	"scripts": {
 		"export-version": "./node_modules/.bin/genversion ./version.ts -es",
 		"prebuild": "rm -rf ./dist && npm run export-version",
@@ -18,11 +14,7 @@
 		"atob-lite": "^2.0.0",
 		"bcrypt": "^5.0.1",
 		"btoa-lite": "^1.0.0",
-<<<<<<< HEAD
-=======
-		"connect-busboy": "^1.0.0",
 		"cookie-session": "^2.0.0",
->>>>>>> a8c9a846
 		"cors": "^2.8.5",
 		"dotenv": "^10.0.0",
 		"express": "^4.17.1",
@@ -33,13 +25,8 @@
 		"joi-extract-type": "^15.0.8",
 		"jsonwebtoken": "^8.5.1",
 		"lodash": "^4.17.21",
-<<<<<<< HEAD
-		"method-override": "^3.0.0",
 		"mongoose": "^6.2.10",
 		"multer": "^1.4.4",
-=======
-		"lowdb": "^3.0.0",
->>>>>>> a8c9a846
 		"n-digit-token": "^2.1.0",
 		"rate-limiter-flexible": "^2.3.6",
 		"source-map-support": "^0.5.21",
@@ -54,21 +41,13 @@
 		"@types/atob-lite": "^2.0.0",
 		"@types/bcrypt": "^5.0.0",
 		"@types/btoa-lite": "^1.0.0",
-<<<<<<< HEAD
-=======
-		"@types/connect-busboy": "^1.0.0",
 		"@types/cookie-session": "^2.0.44",
->>>>>>> a8c9a846
 		"@types/cors": "^2.8.12",
 		"@types/csurf": "^1.11.2",
 		"@types/express": "^4.17.13",
 		"@types/express-ws": "^3.0.1",
 		"@types/jsonwebtoken": "^8.5.6",
-<<<<<<< HEAD
-		"@types/method-override": "^0.0.32",
 		"@types/multer": "^1.4.7",
-=======
->>>>>>> a8c9a846
 		"@types/source-map-support": "^0.5.4",
 		"@types/tsscmp": "^1.0.0",
 		"@types/uuid": "^8.3.3",
