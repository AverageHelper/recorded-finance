--- conflicted
+++ resolved
@@ -2,17 +2,10 @@
 import { ConflictError } from "../../../../errors/ConflictError";
 import { compare, generateSecureToken } from "../../../../auth/generators";
 import { generateTOTPSecretURI, verifyTOTP } from "../../../../auth/totp";
-<<<<<<< HEAD
-import { nonempty, string, type } from "superstruct";
 import { metadataFromRequest } from "../../../../auth/requireAuth";
+import { nonemptyLargeString, totpToken } from "../../../../database/schemas";
 import { successResponse } from "../../../../responses";
-import { totpToken } from "../../../../database/schemas";
-=======
-import { is, type } from "superstruct";
-import { metadataFromRequest } from "../../../../auth/requireAuth";
-import { respondSuccess } from "../../../../responses";
-import { nonemptyLargeString, totpToken } from "../../../../database/schemas";
->>>>>>> 9b9d9b8a
+import { type } from "superstruct";
 import { UnauthorizedError } from "../../../../errors/UnauthorizedError";
 import { upsertUser } from "../../../../database/write";
 
@@ -52,23 +45,11 @@
 	return successResponse(c, { secret });
 });
 
-<<<<<<< HEAD
 const reqBody = type({
-	password: nonempty(string()),
+	password: nonemptyLargeString,
 	token: totpToken,
 });
 export const DELETE = apiHandler(PATH, "DELETE", reqBody, async c => {
-=======
-export const DELETE = apiHandler("DELETE", async (req, res) => {
-	const reqBody = type({
-		password: nonemptyLargeString,
-		token: totpToken,
-	});
-	if (!is(req.body, reqBody)) {
-		throw new BadRequestError("Improper parameter types");
-	}
-
->>>>>>> 9b9d9b8a
 	// ** TOTP Un-registration
 
 	const { user /* validatedWithMfa */ } = await metadataFromRequest(c);
