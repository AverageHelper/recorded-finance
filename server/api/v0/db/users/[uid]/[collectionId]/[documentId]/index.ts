--- conflicted
+++ resolved
@@ -1,37 +1,15 @@
-<<<<<<< HEAD
 import type { User } from "@/database/schemas";
 import { apiHandler, dispatchRequests } from "@/helpers/apiHandler";
 import { BadRequestError } from "@/errors/BadRequestError";
+import { CollectionReference, DocumentReference } from "@/database/references";
+import { deleteDocument, setDocument } from "@/database/write";
+import { fetchDbDoc as getDocument, statsForUser } from "@/database/read";
+import { isCollectionId, isDataItem, isUserKeys } from "@/database/schemas";
 import { logger } from "@/logger";
 import { NotFoundError } from "@/errors/NotFoundError";
 import { pathSegments } from "@/helpers/pathSegments";
 import { requireAuth } from "@/auth/requireAuth";
 import { respondData, respondSuccess } from "@/responses";
-import { statsForUser } from "@/database/read";
-import {
-	CollectionReference,
-	DocumentReference,
-	deleteDocument,
-	getDocument,
-	isCollectionId,
-	isDataItem,
-	isUserKeys,
-	setDocument,
-} from "@/database";
-=======
-import type { User } from "../../../../../../../database/schemas";
-import { apiHandler, dispatchRequests } from "../../../../../../../helpers/apiHandler";
-import { BadRequestError } from "../../../../../../../errors/BadRequestError";
-import { CollectionReference, DocumentReference } from "../../../../../../../database/references";
-import { deleteDocument, setDocument } from "../../../../../../../database/write";
-import { fetchDbDoc as getDocument, statsForUser } from "../../../../../../../database/read";
-import { isCollectionId, isDataItem, isUserKeys } from "../../../../../../../database/schemas";
-import { logger } from "../../../../../../../logger";
-import { NotFoundError } from "../../../../../../../errors/NotFoundError";
-import { pathSegments } from "../../../../../../../helpers/pathSegments";
-import { requireAuth } from "../../../../../../../auth/requireAuth";
-import { respondData, respondSuccess } from "../../../../../../../responses";
->>>>>>> 9c1b173f
 
 function collectionRef(user: User, req: APIRequest): CollectionReference | null {
 	const { collectionId } = pathSegments(req, "collectionId");
