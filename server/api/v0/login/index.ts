import type { MFAOption } from "../../../database/schemas";
import { apiHandler } from "../../../helpers/apiHandler";
import { compare } from "../../../auth/generators";
<<<<<<< HEAD
import { logger } from "../../../logger";
import { newAccessTokens, setSession } from "../../../auth/jwt";
import { nonempty, string, type } from "superstruct";
=======
import { is, type } from "superstruct";
import { logger } from "../../../logger";
import { newAccessTokens, setSession } from "../../../auth/jwt";
import { nonemptyString, nonemptyLargeString } from "../../../database/schemas";
import { respondSuccess } from "../../../responses";
>>>>>>> 9b9d9b8a
import { statsForUser, userWithAccountId } from "../../../database/read";
import { successResponse } from "../../../responses";
import { UnauthorizedError } from "../../../errors/UnauthorizedError";

<<<<<<< HEAD
const PATH = "/api/v0/login";
const reqBody = type({
	account: nonempty(string()),
	password: nonempty(string()),
});
=======
export const POST = apiHandler("POST", async (req, res) => {
	const reqBody = type({
		account: nonemptyString,
		password: nonemptyLargeString,
	});

	if (!is(req.body, reqBody)) {
		throw new BadRequestError("Improper parameter types");
	}
>>>>>>> 9b9d9b8a

export const POST = apiHandler(PATH, "POST", reqBody, async c => {
	// ** Create a JWT for the caller to use later

	const body = c.req.valid("json");
	const givenAccountId = body.account;
	const givenPassword = body.password;

	// ** Get credentials
	const user = await userWithAccountId(c, givenAccountId);
	if (!user) {
		logger.debug(`Found no user under account ${JSON.stringify(givenAccountId)}`);
		throw new UnauthorizedError("wrong-credentials");
	}

	// ** Verify credentials
	const isPasswordGood = await compare(givenPassword, user.passwordHash);
	if (!isPasswordGood) {
		logger.debug(`The given password doesn't match what's stored`);
		throw new UnauthorizedError("wrong-credentials");
	}

	// ** If the user's account has a TOTP secret set and locked-in, validate="totp"
	const validate: MFAOption | "none" =
		user.totpSeed && // has a secret
		user.requiredAddtlAuth?.includes("totp") === true // totp enabled
			? "totp"
			: "none";

	// ** Generate an auth token and send it along
	const uid = user.uid;
	const pubnub_cipher_key = user.pubnubCipherKey;
	const { access_token, pubnub_token } = await newAccessTokens(c, user, []);
	const { totalSpace, usedSpace } = await statsForUser(c, uid);

	await setSession(c, access_token);
	return successResponse(c, {
		access_token,
		pubnub_token,
		pubnub_cipher_key,
		validate,
		uid,
		totalSpace,
		usedSpace,
	});
});<|MERGE_RESOLUTION|>--- conflicted
+++ resolved
@@ -1,38 +1,19 @@
 import type { MFAOption } from "../../../database/schemas";
 import { apiHandler } from "../../../helpers/apiHandler";
 import { compare } from "../../../auth/generators";
-<<<<<<< HEAD
-import { logger } from "../../../logger";
-import { newAccessTokens, setSession } from "../../../auth/jwt";
-import { nonempty, string, type } from "superstruct";
-=======
-import { is, type } from "superstruct";
 import { logger } from "../../../logger";
 import { newAccessTokens, setSession } from "../../../auth/jwt";
 import { nonemptyString, nonemptyLargeString } from "../../../database/schemas";
-import { respondSuccess } from "../../../responses";
->>>>>>> 9b9d9b8a
 import { statsForUser, userWithAccountId } from "../../../database/read";
 import { successResponse } from "../../../responses";
+import { type } from "superstruct";
 import { UnauthorizedError } from "../../../errors/UnauthorizedError";
 
-<<<<<<< HEAD
 const PATH = "/api/v0/login";
 const reqBody = type({
-	account: nonempty(string()),
-	password: nonempty(string()),
+	account: nonemptyString,
+	password: nonemptyLargeString,
 });
-=======
-export const POST = apiHandler("POST", async (req, res) => {
-	const reqBody = type({
-		account: nonemptyString,
-		password: nonemptyLargeString,
-	});
-
-	if (!is(req.body, reqBody)) {
-		throw new BadRequestError("Improper parameter types");
-	}
->>>>>>> 9b9d9b8a
 
 export const POST = apiHandler(PATH, "POST", reqBody, async c => {
 	// ** Create a JWT for the caller to use later
