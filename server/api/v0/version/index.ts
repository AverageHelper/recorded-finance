import { apiHandler } from "../../../helpers/apiHandler";
import { messageResponse } from "../../../responses";
import { version } from "../../../version";

<<<<<<< HEAD
const PATH = "/api/v0/version";
=======
export const GET = apiHandler("GET", (req, res) => {
	respondMessage(res, `Recorded Finance Server v${version}`, { version });
});
>>>>>>> 9b9d9b8a

export const GET = apiHandler(PATH, "GET", null, c => {
	return messageResponse(c, `Recorded Finance v${version}`, { version });
});<|MERGE_RESOLUTION|>--- conflicted
+++ resolved
@@ -2,14 +2,8 @@
 import { messageResponse } from "../../../responses";
 import { version } from "../../../version";
 
-<<<<<<< HEAD
 const PATH = "/api/v0/version";
-=======
-export const GET = apiHandler("GET", (req, res) => {
-	respondMessage(res, `Recorded Finance Server v${version}`, { version });
-});
->>>>>>> 9b9d9b8a
 
 export const GET = apiHandler(PATH, "GET", null, c => {
-	return messageResponse(c, `Recorded Finance v${version}`, { version });
+	return messageResponse(c, `Recorded Finance Server v${version}`, { version });
 });