import type { UID, User } from "@/database/schemas";
import { apiHandler, dispatchRequests } from "@/helpers/apiHandler";
import { BadRequestError } from "@/errors/BadRequestError";
import { DuplicateAccountError } from "@/errors/DuplicateAccountError";
import { generateAESCipherKey, generateHash, generateSalt } from "@/auth/generators";
import { is, nonempty, string, type } from "superstruct";
<<<<<<< HEAD
import { MAX_USERS } from "@/auth/limits";
import { newAccessTokens, setSession } from "@/auth/jwt";
import { NotEnoughRoomError } from "@/errors/NotEnoughRoomError";
import { numberOfUsers, statsForUser, userWithAccountId } from "@/database/read";
import { respondSuccess } from "@/responses";
import { upsertUser } from "@/database/write";
=======
import { MAX_USERS } from "../../../auth/limits";
import { newAccessTokens, setSession } from "../../../auth/jwt";
import { NotEnoughUserSlotsError } from "../../../errors/NotEnoughUserSlotsError";
import { numberOfUsers, statsForUser, userWithAccountId } from "../../../database/read";
import { respondSuccess } from "../../../responses";
import { upsertUser } from "../../../database/write";
>>>>>>> a49a6909
import { v4 as uuid } from "uuid";

/**
 * Returns a fresh document ID that is virtually guaranteed
 * not to have been used before.
 */
function newDocumentId(): UID {
	// TODO: Use the database's own UUID or CUID implementation
	return uuid().replace(/-/gu, "") as UID; // remove hyphens
}

export const POST = apiHandler("POST", async (req, res) => {
	const reqBody = type({
		account: nonempty(string()),
		password: nonempty(string()),
	});

	if (!is(req.body, reqBody)) {
		throw new BadRequestError("Improper parameter types");
	}

	const givenAccountId = req.body.account;
	const givenPassword = req.body.password;

	// ** Make sure we arent' full
	const limit = MAX_USERS;
	const current = await numberOfUsers();
	if (current >= limit) throw new NotEnoughUserSlotsError();

	// ** Check credentials are unused
	const storedUser = await userWithAccountId(givenAccountId);
	if (storedUser) {
		throw new DuplicateAccountError();
	}

	// ** Store credentials
	const passwordSalt = await generateSalt();
	const passwordHash = await generateHash(givenPassword, passwordSalt);
	const uid = newDocumentId();
	const pubnubCipherKey = await generateAESCipherKey();
	const user: Required<User> = {
		currentAccountId: givenAccountId,
		mfaRecoverySeed: null,
		passwordHash,
		passwordSalt,
		pubnubCipherKey,
		requiredAddtlAuth: [],
		totpSeed: null,
		uid,
	};
	await upsertUser(user);

	// ** Generate an auth token and send it along
	const { access_token, pubnub_token } = await newAccessTokens(user, []);
	const { totalSpace, usedSpace } = await statsForUser(user.uid);

	setSession(req, res, access_token);
	respondSuccess(res, {
		access_token,
		pubnub_cipher_key: pubnubCipherKey,
		pubnub_token,
		uid,
		totalSpace,
		usedSpace,
	});
});

export default dispatchRequests({ POST });<|MERGE_RESOLUTION|>--- conflicted
+++ resolved
@@ -4,21 +4,12 @@
 import { DuplicateAccountError } from "@/errors/DuplicateAccountError";
 import { generateAESCipherKey, generateHash, generateSalt } from "@/auth/generators";
 import { is, nonempty, string, type } from "superstruct";
-<<<<<<< HEAD
 import { MAX_USERS } from "@/auth/limits";
 import { newAccessTokens, setSession } from "@/auth/jwt";
-import { NotEnoughRoomError } from "@/errors/NotEnoughRoomError";
+import { NotEnoughUserSlotsError } from "../../../errors/NotEnoughUserSlotsError";
 import { numberOfUsers, statsForUser, userWithAccountId } from "@/database/read";
 import { respondSuccess } from "@/responses";
-import { upsertUser } from "@/database/write";
-=======
-import { MAX_USERS } from "../../../auth/limits";
-import { newAccessTokens, setSession } from "../../../auth/jwt";
-import { NotEnoughUserSlotsError } from "../../../errors/NotEnoughUserSlotsError";
-import { numberOfUsers, statsForUser, userWithAccountId } from "../../../database/read";
-import { respondSuccess } from "../../../responses";
 import { upsertUser } from "../../../database/write";
->>>>>>> a49a6909
 import { v4 as uuid } from "uuid";
 
 /**
