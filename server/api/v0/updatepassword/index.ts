import { apiHandler } from "../../../helpers/apiHandler";
import { compare, generateHash, generateSalt } from "../../../auth/generators";
import { generateTOTPSecretURI, verifyTOTP } from "../../../auth/totp";
<<<<<<< HEAD
import { nonempty, optional, string, type } from "superstruct";
import { successResponse } from "../../../responses";
import { totpToken } from "../../../database/schemas";
=======
import { is, optional, type } from "superstruct";
import { respondSuccess } from "../../../responses";
import { nonemptyLargeString, nonemptyString, totpToken } from "../../../database/schemas";
>>>>>>> 9b9d9b8a
import { UnauthorizedError } from "../../../errors/UnauthorizedError";
import { upsertUser } from "../../../database/write";
import { userWithAccountId } from "../../../database/read";

<<<<<<< HEAD
const PATH = "/api/v0/updatepassword";
const reqBody = type({
	account: nonempty(string()),
	password: nonempty(string()),
	newpassword: nonempty(string()),
	token: optional(totpToken),
});
=======
export const POST = apiHandler("POST", async (req, res) => {
	const reqBody = type({
		account: nonemptyString,
		password: nonemptyLargeString,
		newpassword: nonemptyLargeString,
		token: optional(totpToken),
	});

	if (!is(req.body, reqBody)) {
		throw new BadRequestError("Improper parameter types");
	}
>>>>>>> 9b9d9b8a

export const POST = apiHandler(PATH, "POST", reqBody, async c => {
	// Ask for full credentials, so we aren't leaning on a repeatable token
	const body = c.req.valid("json");
	const givenAccountId = body.account; // TODO: Get this from auth state instead
	const givenPassword = body.password;
	const newGivenPassword = body.newpassword;

	// Get credentials
	const storedUser = await userWithAccountId(c, givenAccountId);
	if (!storedUser) {
		throw new UnauthorizedError("wrong-credentials");
	}

	// Verify old credentials
	const isPasswordGood = await compare(givenPassword, storedUser.passwordHash);
	if (!isPasswordGood) {
		throw new UnauthorizedError("wrong-credentials");
	}

	// Verify MFA
	if (
		typeof storedUser.totpSeed === "string" &&
		storedUser.requiredAddtlAuth?.includes("totp") === true
	) {
		// TOTP is required
		const token = body.token;

		if (typeof token !== "string") throw new UnauthorizedError("missing-mfa-credentials");

		const secret = generateTOTPSecretURI(c, storedUser.currentAccountId, storedUser.totpSeed);
		const isValid = verifyTOTP(token, secret);
		if (!isValid) throw new UnauthorizedError("wrong-mfa-credentials");
	}

	// Store new credentials
	const passwordSalt = await generateSalt();
	const passwordHash = await generateHash(newGivenPassword, passwordSalt);
	await upsertUser(c, {
		currentAccountId: storedUser.currentAccountId,
		mfaRecoverySeed: storedUser.mfaRecoverySeed ?? null,
		passwordHash,
		passwordSalt,
		pubnubCipherKey: storedUser.pubnubCipherKey,
		requiredAddtlAuth: storedUser.requiredAddtlAuth ?? [],
		totpSeed: storedUser.totpSeed ?? null,
		uid: storedUser.uid,
	});

	// TODO: Invalidate the old jwt, send a new one
	return successResponse(c);
});<|MERGE_RESOLUTION|>--- conflicted
+++ resolved
@@ -1,40 +1,20 @@
 import { apiHandler } from "../../../helpers/apiHandler";
 import { compare, generateHash, generateSalt } from "../../../auth/generators";
 import { generateTOTPSecretURI, verifyTOTP } from "../../../auth/totp";
-<<<<<<< HEAD
-import { nonempty, optional, string, type } from "superstruct";
+import { nonemptyLargeString, nonemptyString, totpToken } from "../../../database/schemas";
+import { optional, type } from "superstruct";
 import { successResponse } from "../../../responses";
-import { totpToken } from "../../../database/schemas";
-=======
-import { is, optional, type } from "superstruct";
-import { respondSuccess } from "../../../responses";
-import { nonemptyLargeString, nonemptyString, totpToken } from "../../../database/schemas";
->>>>>>> 9b9d9b8a
 import { UnauthorizedError } from "../../../errors/UnauthorizedError";
 import { upsertUser } from "../../../database/write";
 import { userWithAccountId } from "../../../database/read";
 
-<<<<<<< HEAD
 const PATH = "/api/v0/updatepassword";
 const reqBody = type({
-	account: nonempty(string()),
-	password: nonempty(string()),
-	newpassword: nonempty(string()),
+	account: nonemptyString,
+	password: nonemptyLargeString,
+	newpassword: nonemptyLargeString,
 	token: optional(totpToken),
 });
-=======
-export const POST = apiHandler("POST", async (req, res) => {
-	const reqBody = type({
-		account: nonemptyString,
-		password: nonemptyLargeString,
-		newpassword: nonemptyLargeString,
-		token: optional(totpToken),
-	});
-
-	if (!is(req.body, reqBody)) {
-		throw new BadRequestError("Improper parameter types");
-	}
->>>>>>> 9b9d9b8a
 
 export const POST = apiHandler(PATH, "POST", reqBody, async c => {
 	// Ask for full credentials, so we aren't leaning on a repeatable token
