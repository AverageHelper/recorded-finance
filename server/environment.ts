--- conflicted
+++ resolved
@@ -1,16 +1,12 @@
 import "dotenv/config.js"; // SIDE-EFFECT: populates `process.env`
 
 export type EnvKey =
-<<<<<<< HEAD
-	| "DB"
-	| "MONGO_CONNECTION_URL"
-=======
 	| "AUTH_SECRET" //
 	| "DB"
->>>>>>> c81dcb53
 	| "HOST"
 	| "MAX_BYTES"
 	| "MAX_USERS"
+	| "MONGO_CONNECTION_URL"
 	| "NODE_ENV";
 
 /**
