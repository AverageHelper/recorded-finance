--- conflicted
+++ resolved
@@ -29,18 +29,11 @@
 	return (await hash(data, salt)) as Hash;
 }
 
-function randomBytes<N extends number>(number: PositiveInteger<N>): Buffer {
-	const array = new Uint8Array(number);
-	crypto.getRandomValues(array); // fills the array with random values
-	return Buffer.from(array.buffer);
-}
-
 /**
  * Generates a new 32-character key for PubNub's AES 256 message-level encryption.
  */
 export async function generateAESCipherKey(): Promise<AESCipherKey> {
-<<<<<<< HEAD
-	return await Promise.resolve(randomBytes(16).toString("hex") as AESCipherKey);
+	return await Promise.resolve(crypto.randomBytes(16).toString("hex") as AESCipherKey);
 }
 
 /**
@@ -50,11 +43,6 @@
  *
  * Runtime always corresponds to the length of the first parameter.
  */
-=======
-	return await Promise.resolve(crypto.randomBytes(16).toString("hex") as AESCipherKey);
-}
-
->>>>>>> 59bdfb53
 export function timingSafeEqual(a: string, b: string): boolean {
 	const encoder = new TextEncoder();
 	const aBuf = encoder.encode(a);
