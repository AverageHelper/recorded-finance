<<<<<<< HEAD
import type { CsrfJwtPayload, JwtPayload, MFAOption, User } from "../database/schemas";
=======
import type { JwtPayload, MFAOption, PubNubToken, User } from "../database/schemas";
import type { Opaque, ReadonlyDeep } from "type-fest";
>>>>>>> 9c1b173f
import type { SignOptions } from "jsonwebtoken";
import { addJwtToDatabase } from "../database/write";
import { assertCsrfJwtPayload, assertJwtPayload } from "../database/schemas";
import { env, requireEnv } from "../environment";
import { generateSecureToken } from "./generators";
import { jwtExistsInDatabase } from "../database/read";
import { newPubNubTokenForUser, revokePubNubToken } from "./pubnub";
import { ONE_HOUR } from "../constants/time";
import _jwt from "jsonwebtoken";
import Cookies from "cookies";
import Keygrip from "keygrip";

// FIXME: Not sure why, but tests fail unless we do this:
const { sign: _signJwt, verify: _verifyJwt } = _jwt;

/** A special secret that only the server should ever know. */
export const persistentSecret = requireEnv("AUTH_SECRET");
const CSRF_SECRET = requireEnv("CSRF_SECRET");
const SESSION_COOKIE_NAME = "sessionToken";
const CSRF_COOKIE_NAME = "csrf";
const keys = new Keygrip([persistentSecret]);

export type JWT = Opaque<string, "JWT">;

/**
 * Ascertains whether the token exists in the blacklist. If so,
 * that token's value should be treated as expired.
 */
export async function blacklistHasJwt(token: JWT): Promise<boolean> {
	return await jwtExistsInDatabase(token);
}

/**
 * Adds the token to a list of tokens to treat as expired.
 */
export async function addJwtToBlacklist(token: JWT): Promise<void> {
	try {
		const payload = await verifyJwt(token);
		await revokePubNubToken(payload.pubnubToken, payload.uid);
		await addJwtToDatabase(token);
	} catch {
		// The token was expired or otherwise invalid. No need to blacklist
	}
}

// TODO: Regularly purge tokens from blacklist that are older than the max age

// TODO: Be smarter about session storage. See https://gist.github.com/soulmachine/b368ce7292ddd7f91c15accccc02b8df and https://expressjs.com/en/advanced/best-practice-security.html#use-cookies-securely

interface AccessTokens {
	/**
	 * A token that permits access to the user's data.
	 */
	access_token: string;

	/**
	 * A token that permits the user to subscribe to data change notifications via PubNub.
	 */
	pubnub_token: PubNubToken;
}

/**
 * Creates a new set of access tokens for the given user and 2FA metadata.
 * These tokens are valid for about an hour after creation.
 *
 * - The `access_token` should be sent to the client using {@link setSession}.
 * - The `pubnub_token` should be sent to the client directly in a response body.
 */
export async function newAccessTokens(
	user: User,
	validatedWithMfa: ReadonlyArray<MFAOption>
): Promise<AccessTokens> {
	const options: SignOptions = { expiresIn: "1h" };
	const payload: ReadonlyDeep<JwtPayload> = {
		pubnubToken: await newPubNubTokenForUser(user),
		uid: user.uid,
		validatedWithMfa,
	};

	return {
		access_token: await createJwt(payload, options),
		pubnub_token: payload.pubnubToken,
	};
}

/**
 * Sets the session cookie with the given value, or revokes
 * the cookie if the value is `null`.
 */
export function setSession(req: APIRequest, res: APIResponse, value: string | null): void {
	const cookies = new Cookies(req, res, { keys, secure: true });
	let domain = env("HOST") ?? env("VERCEL_URL") ?? "";
	if (!domain) {
		throw new TypeError("Missing value for environment keys HOST and VERCEL_URL");
	}

	// Strip protocol
	if (domain.startsWith("https://")) {
		domain = domain.slice(8);
	} else if (domain.startsWith("http://")) {
		domain = domain.slice(7);
	}

	// Strip port
	domain = domain.split(":")[0] ?? "";

	const opts: Cookies.SetOption = {
		maxAge: ONE_HOUR,
		domain,
		path: "/",
		sameSite: "strict",
		httpOnly: true,
		secure: true,
		signed: true,
		overwrite: true,
	};

	if (value === null) {
		// Ask the client to revoke the session cookies.
		// Browsers are supposed to get rid of the cookie if `Expires`
		// is set in the past or `Max-Age` is zero or negative. We do
		// both, and set the value to gibberish. If a user agent doesn't
		// get rid of the cookie, that's fine, because the token should go
		// into a blacklist anyway. (See https://stackoverflow.com/a/53573622)
		const gibberish = generateSecureToken(5);
		const twoHrsAgo = new Date(new Date().getTime() - 2 * ONE_HOUR);
		opts.maxAge = -1;
		opts.expires = twoHrsAgo;
		cookies.set(SESSION_COOKIE_NAME, gibberish, opts);
	} else {
		// Set session cookies
		cookies.set(SESSION_COOKIE_NAME, value, opts);
	}
}

/**
 * Revokes the cookies related to an authentication session.
 * The client may digress from standard behaviors and continue
 * sending the session cookies. You should blacklist and expire
 * the related session tokens as well, separately.
 */
export function killSession(req: APIRequest, res: APIResponse): void {
	setSession(req, res, null);
}

/**
 * Sets the CSRF token as a cookie with the given value, or revokes
 * the cookie if the value is `null`.
 */
export function setCsrfCookie(req: APIRequest, res: APIResponse, value: string): void {
	const cookies = new Cookies(req, res, { keys, secure: true });
	const opts: Cookies.SetOption = {
		path: "/",
		sameSite: "strict",
		httpOnly: true,
		secure: true,
		signed: true,
		overwrite: true,
	};

	if (value === null) {
		const gibberish = generateSecureToken(5);
		const twoHrsAgo = new Date(new Date().getTime() - 2 * ONE_HOUR);
		opts.maxAge = -1;
		opts.expires = twoHrsAgo;
		cookies.set(CSRF_COOKIE_NAME, gibberish, opts);
	} else {
		cookies.set(CSRF_COOKIE_NAME, value, opts);
	}
}

/**
 * Returns the raw auth JWT from the request's headers. Does **NOT**
 * verify the integrity of the token. Please call {@link verifyJwt}
 * for that.
 *
 * Checks the `Cookie` header for the token. If no data is found there,
 * then we check the `Authorization` header for a "Bearer" token.
 */
export function jwtFromRequest(req: APIRequest, res: APIResponse): JWT | null {
	// Get session token from cookies, if it exists
	const cookies = new Cookies(req, res, { keys, secure: true });
	const token = cookies.get(SESSION_COOKIE_NAME, { signed: true }) ?? "";
	if (token) {
		return token as JWT;
	}

	// No cookies? Check auth header instead
	const authHeader = req.headers.authorization;
	const tokenParts = authHeader?.split(" ") ?? [];
	if (tokenParts[0] === "Bearer") {
		const token = tokenParts[1] ?? "";
		if (token === "") return null;
		return token as JWT;
	}
	return null;
}

<<<<<<< HEAD
/**
 * Returns the raw CSRF JWT from the request's headers. Does **NOT**
 * verify the integrity of the token. Please call {@link verifyCsrfJwt}
 * for that.
 */
export function csrfJwtFromRequest(req: APIRequest, res: APIResponse): string | null {
	const cookies = new Cookies(req, res, { keys, secure: true });
	const token = cookies.get(CSRF_COOKIE_NAME, { signed: true }) ?? "";
	return token || null;
}

/**
 * Decodes and verifies the given JWT `token` value, asserting the
 * value as an auth token.
 *
 * @param token The JWT string to verify.
 *
 * @returns A Promise that resolves with an object containing the
 * key-value pairs encoded in the JWT.
 */
export async function verifyJwt(token: string): Promise<JwtPayload> {
=======
export async function verifyJwt(token: JWT): Promise<JwtPayload> {
>>>>>>> 9c1b173f
	return await new Promise<JwtPayload>((resolve, reject) => {
		_verifyJwt(token, persistentSecret, (err, payload) => {
			// Fail if failed i guess
			if (err) return reject(err); // TODO: Something safer than a `reject`, since we always know what kind of error this is

			// Check payload contents
			if (payload !== undefined) {
				try {
					assertJwtPayload(payload);
				} catch (error) {
					return reject(error);
				}

				// Parameters are valid!
				return resolve(payload);
			}

			// Sanity check. We should never get here.
			const error = new TypeError(
				"Failed to verify JWT: Both error and payload parameters were empty."
			);
			return reject(error);
		});
	});
}

async function createJwt(payload: ReadonlyDeep<JwtPayload>, options: SignOptions): Promise<string> {
	return await new Promise<string>((resolve, reject) => {
		_signJwt(payload, persistentSecret, options, (err, token) => {
			if (err) {
				reject(err);
				return;
			}
			if (token !== undefined) {
				resolve(token);
				return;
			}
			const error = new TypeError(
				`Failed to create JWT for user ${payload.uid}: Both error and token parameters were empty.`
			);
			reject(error);
		});
	});
}

/**
 * Creates, signs, and returns a JWT with the given payload, for use
 * as a CSRF token.
 *
 * @param payload The CSRF token value.
 */
export async function createCsrfJwt(payload: CsrfJwtPayload): Promise<string> {
	return await new Promise<string>((resolve, reject) => {
		_signJwt(payload, CSRF_SECRET, {}, (err, token) => {
			if (err) {
				reject(err);
				return;
			}
			if (token !== undefined) {
				resolve(token);
				return;
			}
			const error = new TypeError(
				"Failed to create CSRF JWT: Both error and token parameters were empty."
			);
			reject(error);
		});
	});
}

/**
 * Decodes and verifies the given JWT `token` value, asserting the
 * value as a CSRF token.
 *
 * @param token The JWT string to verify.
 *
 * @returns A Promise that resolves with an object containing the
 * key-value pairs encoded in the JWT.
 */
export async function verifyCsrfJwt(token: string): Promise<CsrfJwtPayload> {
	return await new Promise<CsrfJwtPayload>((resolve, reject) => {
		_verifyJwt(token, CSRF_SECRET, (err, payload) => {
			// Fail if failed i guess
			if (err) return reject(err);

			// Check payload contents
			if (payload !== undefined) {
				try {
					assertCsrfJwtPayload(payload);
				} catch (error) {
					return reject(error);
				}

				// Parameters are valid!
				return resolve(payload);
			}

			// Sanity check. We should never get here.
			const error = new TypeError(
				"Failed to verify JWT: Both error and payload parameters were empty."
			);
			return reject(error);
		});
	});
}<|MERGE_RESOLUTION|>--- conflicted
+++ resolved
@@ -1,9 +1,5 @@
-<<<<<<< HEAD
-import type { CsrfJwtPayload, JwtPayload, MFAOption, User } from "../database/schemas";
-=======
-import type { JwtPayload, MFAOption, PubNubToken, User } from "../database/schemas";
+import type { CsrfJwtPayload, JwtPayload, MFAOption, PubNubToken, User } from "../database/schemas";
 import type { Opaque, ReadonlyDeep } from "type-fest";
->>>>>>> 9c1b173f
 import type { SignOptions } from "jsonwebtoken";
 import { addJwtToDatabase } from "../database/write";
 import { assertCsrfJwtPayload, assertJwtPayload } from "../database/schemas";
@@ -202,7 +198,6 @@
 	return null;
 }
 
-<<<<<<< HEAD
 /**
  * Returns the raw CSRF JWT from the request's headers. Does **NOT**
  * verify the integrity of the token. Please call {@link verifyCsrfJwt}
@@ -223,10 +218,7 @@
  * @returns A Promise that resolves with an object containing the
  * key-value pairs encoded in the JWT.
  */
-export async function verifyJwt(token: string): Promise<JwtPayload> {
-=======
 export async function verifyJwt(token: JWT): Promise<JwtPayload> {
->>>>>>> 9c1b173f
 	return await new Promise<JwtPayload>((resolve, reject) => {
 		_verifyJwt(token, persistentSecret, (err, payload) => {
 			// Fail if failed i guess
