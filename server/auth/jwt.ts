import type { JwtPayload, User } from "../database/schemas.js";
import type { Request } from "express";
<<<<<<< HEAD
import { isJwtPayload } from "../database/schemas.js";
=======
>>>>>>> 3017b257
import { generateSecureToken } from "n-digit-token";
import { isJwtPayload } from "../database/schemas.js";
import { TemporarySet } from "./TemporarySet.js";
import jwt from "jsonwebtoken";

// Generate a new JWT secret for every run.
// Restarting the server will log out all users.
const secret = generateSecureToken(25) as string;

const jwtBlacklist = new TemporarySet<string>();

export function blacklistHasJwt(token: string): boolean {
	return jwtBlacklist.has(token);
}

export function addJwtToBlacklist(token: string): void {
	const jwt = unverifiedJwt(token);

	// Only blacklist for the duration the token has remaining
	let timeout = 3600000; // default to one hour
	if (jwt !== null && typeof jwt !== "string") {
		const timeLeft = 3600000 - (Date.now() - (jwt.iat ?? timeout));
		process.stdout.write(`JWT has ${-timeLeft}ms left\n`);
		timeout = Math.min(timeout, timeLeft);
	}
	if (timeout > 0) {
		jwtBlacklist.add(token, timeout);
	}
}

export async function newAccessToken(user: User): Promise<string> {
	const options: jwt.SignOptions = { expiresIn: "1h" };
	const payload: JwtPayload = {
		uid: user.uid,
		hash: user.passwordHash,
	};

	return new Promise<string>((resolve, reject) => {
		jwt.sign(payload, secret, options, (err, token) => {
			if (err) {
				reject(err);
				return;
			}
			if (token !== undefined) {
				resolve(token);
				return;
			}
			const error = new TypeError(
				`Failed to create JWT for user ${user.uid}: Both error and token parameters were empty.`
			);
			reject(error);
		});
	});
}

export function jwtTokenFromRequest(req: Request): string | null {
	const authHeader = req.headers.authorization ?? "";
	if (!authHeader) return null;

	return (authHeader.split(" ")[1] ?? "") || null;
}

function unverifiedJwt(token: string): string | jwt.JwtPayload | null {
	return jwt.decode(token);
}

export async function verifyJwt(token: string): Promise<jwt.JwtPayload> {
	return new Promise<jwt.JwtPayload>((resolve, reject) => {
		jwt.verify(token, secret, (err, payload) => {
			// Fail if failed i guess
			if (err) return reject(err);

			// Check payload contents
			if (payload !== undefined) {
				if (!isJwtPayload(payload))
<<<<<<< HEAD
					return reject(new TypeError(`Malformatted JWT: ${JSON.stringify(payload)}`));
=======
					return reject(new TypeError(`Malformed JWT: ${JSON.stringify(payload)}`));
>>>>>>> 3017b257

				// Parameters are valid!
				return resolve(payload);
			}

			// Sanity check. We should never get here.
			const error = new TypeError(
				"Failed to verify JWT: Both error and payload parameters were empty."
			);
			return reject(error);
		});
	});
}<|MERGE_RESOLUTION|>--- conflicted
+++ resolved
@@ -1,9 +1,5 @@
 import type { JwtPayload, User } from "../database/schemas.js";
 import type { Request } from "express";
-<<<<<<< HEAD
-import { isJwtPayload } from "../database/schemas.js";
-=======
->>>>>>> 3017b257
 import { generateSecureToken } from "n-digit-token";
 import { isJwtPayload } from "../database/schemas.js";
 import { TemporarySet } from "./TemporarySet.js";
@@ -79,11 +75,7 @@
 			// Check payload contents
 			if (payload !== undefined) {
 				if (!isJwtPayload(payload))
-<<<<<<< HEAD
-					return reject(new TypeError(`Malformatted JWT: ${JSON.stringify(payload)}`));
-=======
 					return reject(new TypeError(`Malformed JWT: ${JSON.stringify(payload)}`));
->>>>>>> 3017b257
 
 				// Parameters are valid!
 				return resolve(payload);
