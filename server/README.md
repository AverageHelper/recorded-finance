# Accountable Server

The machine that stores stuff.

> This project is undergoing rapid development and should be considered experimental. Use it at your own risk. 🤙

## API

This server doesn't do much on its own once you're authenticated. You give it data, and you ask for that data back. If you want to encrypt that data, do that yourself before you send it.

The API is documented using [OpenAPI](https://petstore.swagger.io/?url=https://raw.githubusercontent.com/AverageHelper/accountable-svelte/main/server/openapi.yaml).

## Setup

### Prerequesites

This project requires Node 16 and NPM v7 or above. You can check what versions you have installed by running `npm -v` and `node -v`:

```sh
$ npm -v && node -v
8.1.2
v16.13.1
```

### Compile and Run the Server

- Clone the repository
- Create a .env file at the root of the `server` folder, like the one shown below:

```sh
# .env

<<<<<<< HEAD
# Where your MongoDB instance can be accessed
MONGO_CONNECTION_URL={your mongoose connection string}
# required, example: "mongodb+srv://...mongodb.net/..."

# Where your attachment data lives
DB={path to your storage directory}
=======
# A secret value used to sign JWTs and generate TOTP secrets. Keep this safe.
# Consider generating this value with https://bitwarden.com/password-generator/
AUTH_SECRET={some random string of characters}
# required, example: "wAheb^8v^YV^s6YaeYVW&8tyLa*ce4"

DB={path to your storage directory} # For attachment data
>>>>>>> c81dcb53
# required, example: "~/server/db"

HOST={your frontend hostname, with protocol}
# required, example: HOST=https://example.com

MAX_USERS={the limit to the number of users allowed to register new accounts}
# optional, defaults to 5

MAX_BYTES={the total number of bytes that Accountable attachments are permitted to occupy on the system}
# optional, defaults to 20000000000 (20 GB)
```

Run these commands to compile and run

```sh
$ cd accountable-svelte/server  # Be in the server directory (if you aren't already)
$ npm ci                     # Install dependencies
$ npm run build              # Compile the server
$ node .                     # Start the server in development mode
```

I recommend using something like [PM2](https://pm2.keymetrics.io) to run the server properly. (Instructions coming soon™)

## Contributing

This project is entirely open source. Do with it what you will. If you're willing to help me improve this project, consider [filing an issue](https://github.com/AverageHelper/accountable-svelte/issues/new/choose).

See [CONTRIBUTING.md](/CONTRIBUTING.md) for ways to contribute.<|MERGE_RESOLUTION|>--- conflicted
+++ resolved
@@ -30,21 +30,12 @@
 ```sh
 # .env
 
-<<<<<<< HEAD
-# Where your MongoDB instance can be accessed
-MONGO_CONNECTION_URL={your mongoose connection string}
-# required, example: "mongodb+srv://...mongodb.net/..."
-
-# Where your attachment data lives
-DB={path to your storage directory}
-=======
 # A secret value used to sign JWTs and generate TOTP secrets. Keep this safe.
 # Consider generating this value with https://bitwarden.com/password-generator/
 AUTH_SECRET={some random string of characters}
 # required, example: "wAheb^8v^YV^s6YaeYVW&8tyLa*ce4"
 
 DB={path to your storage directory} # For attachment data
->>>>>>> c81dcb53
 # required, example: "~/server/db"
 
 HOST={your frontend hostname, with protocol}
@@ -55,6 +46,10 @@
 
 MAX_BYTES={the total number of bytes that Accountable attachments are permitted to occupy on the system}
 # optional, defaults to 20000000000 (20 GB)
+
+# Where your MongoDB instance can be accessed
+MONGO_CONNECTION_URL={your mongoose connection string}
+# required, example: "mongodb+srv://...mongodb.net/..."
 ```
 
 Run these commands to compile and run
