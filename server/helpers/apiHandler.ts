<<<<<<< HEAD
import { allowedOriginHostnames } from "../constants/allowedOriginHostnames";
import { assertMethod } from "./assertMethod";
import { BadMethodError } from "../errors/BadMethodError";
import { BadRequestError } from "../errors/BadRequestError";
import { compare, generateSecureToken } from "../auth/generators";
import { createCsrfJwt, csrfJwtFromRequest, verifyCsrfJwt } from "../auth/jwt";
=======
import { allowedOriginHostnames } from "./allowedOriginHostnames";
import { assertMethod } from "./assertMethod";
import { BadMethodError } from "../errors/BadMethodError";
>>>>>>> 9c1b173f
import { handleErrors } from "../handleErrors";
import { is, nonempty, string, type } from "superstruct";
import { logger } from "../logger";
import { OriginError } from "../errors/OriginError";
import { respondError, respondOk } from "../responses";
import { URL } from "node:url";

// Only the methods we care about
type HTTPMethod = "GET" | "POST" | "DELETE";

/**
 * Returns a Vercel request handler that dispatches `GET`, `DELETE`,
 * and `POST` requests to their respective handlers. `OPTIONS` requests
 * are handled as normal CORS preflight requests. Requests with other
 * methods, or methods for which no handler is defined, receive an
 * HTTP 405 error.
 *
 * ```ts
 * import { dispatchRequests } from "/path/to/apiHandler";
 * const GET = (req, res) => res.json("Hello, world!");
 *
 * export default dispatchRequests({ GET });
 * ```
 */
export function dispatchRequests(
	handlers: Partial<Record<HTTPMethod, APIRequestHandler>>
): VercelRequestHandler {
	return async (req, res) => {
		switch (req.method) {
			// Normal requests:
			case "GET":
			case "DELETE":
			case "POST": {
				const handler = handlers[req.method];
				if (handler) {
					await handler(req, res);
					break;
				} else {
					respondError(res, new BadMethodError());
					break;
				}
			}

			// CORS preflight:
			case "OPTIONS":
				cors(req, res);
				return respondOk(res);

			// Everything else:
			default:
				respondError(res, new BadMethodError());
				break;
		}
	};
}

/**
 * Creates a serverless function for a given HTTP method and handles errors.
 *
 * @param method The HTTP method that this function should accept. If the
 * request's method does not match this one for any reason, then a response
 * with code 405 is returned to the client.
 */
export function apiHandler(method: HTTPMethod, cb: APIRequestHandler): APIRequestHandler {
	return async (req, res) => {
		await handleErrors(req, res, async (req, res) => {
			// TODO: helmet?
			cors(req, res);
			await csrf(req, res);

			if (req.method === "OPTIONS") return respondOk(res);
			// TODO: What to do about HEAD method?
			// TODO: Also assert body parameter types
			assertMethod(req.method, method);
			await cb(req, res);
		});
	};
}

<<<<<<< HEAD
/**
 * Asserts that the request `Origin` header is valid; one of the following applies:
 * - `Origin` is not provided (likely `curl` or a custom client)
 * - `Origin` is some variant of `localhost`
 * - `Origin` matches the configured front-end origin address
 */
=======
>>>>>>> 9c1b173f
function cors(req: APIRequest, res: APIResponse): void {
	res.setHeader(
		"Access-Control-Allow-Headers",
		"X-CSRF-Token, X-Requested-With, Accept, Accept-Version, Content-Length, Content-MD5, Content-Type, Date, X-Api-Version"
	);

	// Allow requests with no origin (mobile apps, curl, etc.)
	const origin = req.headers.origin;
	if (origin === undefined || !origin) {
		logger.debug(`Handling request that has no origin`);
		return;
	}

	// Guard origin based on hostname
	let hostname: string;
	let cleanOrigin: string;

	try {
		const url = new URL(origin);
		hostname = url.hostname;
		cleanOrigin = url.origin;
	} catch {
		logger.debug(`Blocking request from origin: ${origin} (inferred hostname: <invalid-url>`);
		throw new OriginError();
	}

	if (!allowedOriginHostnames.has(hostname)) {
		logger.debug(`Blocking request from origin: ${origin} (inferred hostname: ${hostname}`);
		throw new OriginError();
	}

	// Origin must be OK! Let 'em in
	logger.debug(`Handling request from origin: ${cleanOrigin}`);
	res.setHeader("Access-Control-Allow-Origin", cleanOrigin);
	res.setHeader("Access-Control-Allow-Credentials", "true");

	// TODO: Also check Referrer header?
}

/**
 * Creates and returns a JWT with a random string.
 */
export async function newCsrfToken(): Promise<string> {
	const csrf = generateSecureToken(240);
	return await createCsrfJwt({ csrf });
}

export async function csrf(req: APIRequest, res: APIResponse): Promise<void> {
	// For CSRF (see https://cheatsheetseries.owasp.org/cheatsheets/Cross-Site_Request_Forgery_Prevention_Cheat_Sheet.html#double-submit-cookie)
	// 0. Set an HttpOnly and SameSite cookie on client on login with a JWT that contains a new random value

	// 1. Send the CSRF value as a cookie (in the /version endpoint)

	// 2. Each request, the server verifies the cookie and param match
	// 3. Reject the request (HTTP 400?) if the values do not match or if one is missing
	const token = csrfJwtFromRequest(req, res);
	if (token === null) throw new BadRequestError("CSRF cookie not found");
	const { csrf } = await verifyCsrfJwt(token);
	// TODO: The token should also know whose it is, unless we're logging in...

	const reqBody = type({
		csrf: nonempty(string()),
	});

	if (!is(req.body, reqBody)) {
		throw new BadRequestError("CSRF token not found");
	}
	const givenCsrf = req.body.csrf;

	// Compare from body and cookie, 400 if failed
	const isTokenGood = await compare(givenCsrf, csrf);
	if (!isTokenGood) {
		throw new BadRequestError("Incorrect CSRF Token");
	}

	// continue!
}<|MERGE_RESOLUTION|>--- conflicted
+++ resolved
@@ -1,15 +1,9 @@
-<<<<<<< HEAD
 import { allowedOriginHostnames } from "../constants/allowedOriginHostnames";
 import { assertMethod } from "./assertMethod";
 import { BadMethodError } from "../errors/BadMethodError";
 import { BadRequestError } from "../errors/BadRequestError";
 import { compare, generateSecureToken } from "../auth/generators";
 import { createCsrfJwt, csrfJwtFromRequest, verifyCsrfJwt } from "../auth/jwt";
-=======
-import { allowedOriginHostnames } from "./allowedOriginHostnames";
-import { assertMethod } from "./assertMethod";
-import { BadMethodError } from "../errors/BadMethodError";
->>>>>>> 9c1b173f
 import { handleErrors } from "../handleErrors";
 import { is, nonempty, string, type } from "superstruct";
 import { logger } from "../logger";
@@ -89,15 +83,12 @@
 	};
 }
 
-<<<<<<< HEAD
 /**
  * Asserts that the request `Origin` header is valid; one of the following applies:
  * - `Origin` is not provided (likely `curl` or a custom client)
  * - `Origin` is some variant of `localhost`
  * - `Origin` matches the configured front-end origin address
  */
-=======
->>>>>>> 9c1b173f
 function cors(req: APIRequest, res: APIResponse): void {
 	res.setHeader(
 		"Access-Control-Allow-Headers",
