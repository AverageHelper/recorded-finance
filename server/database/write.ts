--- conflicted
+++ resolved
@@ -44,17 +44,12 @@
  *
  * @returns a `Promise` that resolves with the number of bytes deleted.
  */
-<<<<<<< HEAD
-export async function destroyFileData(userId: UID, fileName: string): Promise<number> {
-	const file = await dataSource().fileData.delete({
-=======
 export async function destroyFileData(
-	userId: string,
+	userId: UID,
 	fileName: string,
 	logger: Logger | null = defaultLogger
 ): Promise<number> {
 	const file = await dataSource({ logger }).fileData.delete({
->>>>>>> 2fa9628a
 		where: { userId_fileName: { userId, fileName } },
 		select: { size: true },
 	});
@@ -70,16 +65,11 @@
  * window. Values will be purged sometime after that expiration
  * window elapses.
  */
-<<<<<<< HEAD
-export async function addJwtToDatabase(token: TOTPToken): Promise<void> {
-	await dataSource().expiredJwt.upsert({
-=======
 export async function addJwtToDatabase(
-	token: string,
+	token: TOTPToken,
 	logger: Logger | null = defaultLogger
 ): Promise<void> {
 	await dataSource({ logger }).expiredJwt.upsert({
->>>>>>> 2fa9628a
 		where: { token },
 		update: {}, // nop if the value already exists
 		create: { token }, // database generates the timestamp
@@ -113,16 +103,8 @@
 	});
 }
 
-<<<<<<< HEAD
-export async function destroyUser(uid: UID): Promise<void> {
+export async function destroyUser(uid: UID, logger: Logger | null = defaultLogger): Promise<void> {
 	if (uid === "") throw new TypeError("uid was empty");
-=======
-export async function destroyUser(
-	uid: string,
-	logger: Logger | null = defaultLogger
-): Promise<void> {
-	if (!uid) throw new TypeError("uid was empty");
->>>>>>> 2fa9628a
 
 	await dataSource({ logger }).dataItem.deleteMany({ where: { userId: uid } });
 	await dataSource({ logger }).userKeys.deleteMany({ where: { userId: uid } });
@@ -134,14 +116,10 @@
 	data: AnyData;
 }
 
-<<<<<<< HEAD
-export async function upsertDbDocs(updates: ReadonlyArray<DocUpdate>): Promise<void> {
-=======
 export async function upsertDbDocs(
-	updates: Array<DocUpdate>,
-	logger: Logger | null = defaultLogger
-): Promise<void> {
->>>>>>> 2fa9628a
+	updates: ReadonlyArray<DocUpdate>,
+	logger: Logger | null = defaultLogger
+): Promise<void> {
 	if (!isNonEmptyArray(updates)) return;
 
 	// Assert same UID on all refs
@@ -232,14 +210,10 @@
 	]);
 }
 
-<<<<<<< HEAD
-export async function deleteDbDocs(refs: ReadonlyNonEmptyArray<DocumentReference>): Promise<void> {
-=======
 export async function deleteDbDocs(
-	refs: NonEmptyArray<DocumentReference>,
-	logger: Logger | null = defaultLogger
-): Promise<void> {
->>>>>>> 2fa9628a
+	refs: ReadonlyNonEmptyArray<DocumentReference>,
+	logger: Logger | null = defaultLogger
+): Promise<void> {
 	// Assert same UID on all refs
 	const uid = refs[0].uid;
 	if (!refs.every(u => u.uid === uid))
