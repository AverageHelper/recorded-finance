--- conflicted
+++ resolved
@@ -1,7 +1,6 @@
 import type { AnyData, DataItem, DataItemKey, UID, User, UserKeys } from "./schemas";
 import type { CollectionReference, DocumentReference } from "./references";
-<<<<<<< HEAD
-import type { FileData, PrismaPromise, User as DBUser } from "@prisma/client";
+import type { FileData, PrismaPromise, RawUser } from "./io";
 import type { JWT } from "@/auth/jwt";
 import type { Logger } from "@/logger";
 import { assertSchema, isDataItemKey, isNonEmptyArray, user as userSchema } from "./schemas";
@@ -9,22 +8,12 @@
 import { logger as defaultLogger } from "@/logger";
 import { ONE_HOUR } from "@/constants/time";
 import { UnreachableCaseError } from "@/errors/UnreachableCaseError";
-=======
-import type { FileData, PrismaPromise, RawUser } from "./io";
-import type { JWT } from "../auth/jwt";
-import type { Logger } from "../logger";
-import { assertSchema, isDataItemKey, isNonEmptyArray, user as userSchema } from "./schemas";
-import { dataSource } from "./io";
-import { logger as defaultLogger } from "../logger";
-import { ONE_HOUR } from "../constants/time";
-import { UnreachableCaseError } from "../errors/UnreachableCaseError";
 import {
 	fetchDbDoc,
 	fetchDbDocs,
 	informWatchersForCollection,
 	informWatchersForDocument,
 } from "./read";
->>>>>>> 9c1b173f
 
 // MARK: - Pseudo Large-file Storage
 
