--- conflicted
+++ resolved
@@ -91,32 +91,15 @@
 	data: Identified<T> | null;
 }
 
-<<<<<<< HEAD
-=======
-/** A view of database data. */
-interface Snapshot<T extends AnyDataItem> {
-	/** The database reference. */
-	ref: DocumentReference<T>;
-
-	/** The stored data for the reference. */
-	data: Identified<T> | null;
-}
-
->>>>>>> 3017b257
 /**
  * Fetches the referenced data item from the database.
  *
  * @param ref A document reference.
-<<<<<<< HEAD
- * @returns the data associated with the given reference, or `null` if no such data exists.
-=======
  * @returns a view of database data.
->>>>>>> 3017b257
  */
 export async function fetchDbDoc<T extends AnyDataItem>(
 	ref: DocumentReference<T>
 ): Promise<Snapshot<T>> {
-<<<<<<< HEAD
 	const collectionId = ref.parent.id;
 	const _id = ref.id;
 	switch (collectionId) {
@@ -137,10 +120,6 @@
 		default:
 			throw new UnreachableCaseError(collectionId);
 	}
-=======
-	const [snap] = await fetchDbDocs([ref]);
-	return snap;
->>>>>>> 3017b257
 }
 
 /**
@@ -157,44 +136,15 @@
 	if (!refs.every(u => u.uid === uid))
 		throw new TypeError(`Not every UID matches the first: ${uid}`);
 
-<<<<<<< HEAD
 	// fetch the data
 	return (await Promise.all(refs.map(fetchDbDoc))) as NonEmptyArray<Snapshot<T>>;
-=======
-	return (await dbForUser(uid, data => {
-		if (!data) return refs.map(ref => ({ ref, data: null }));
-
-		return refs.map<Snapshot<T>>(ref => {
-			const collection = data[ref.parent.id] ?? {};
-			const docs = collection[ref.id] as T | undefined;
-			if (!docs) {
-				return { ref, data: null };
-			}
-			return { ref, data: { ...docs, _id: ref.id } };
-		});
-	})) as NonEmptyArray<Snapshot<T>>;
->>>>>>> 3017b257
 }
 
 export async function upsertUser(properties: User): Promise<void> {
 	const uid = properties.uid;
 	if (!uid) throw new TypeError("uid property was empty");
 
-<<<<<<< HEAD
 	await UserModel.findByIdAndUpdate(properties.uid, properties, { upsert: true });
-=======
-	// Upsert to index
-	await userIndexDb((data, write) => {
-		const userIndex = data ?? {};
-		userIndex[uid] = { ...properties };
-		write(userIndex);
-	});
-
-	// Prep database
-	await dbForUser(uid, (data, write) => {
-		if (!data) write({});
-	});
->>>>>>> 3017b257
 }
 
 export async function destroyUser(uid: string): Promise<void> {
