--- conflicted
+++ resolved
@@ -108,7 +108,6 @@
 	return assert(tbd, jwtPayload);
 }
 
-<<<<<<< HEAD
 export const csrfJwtPayload = type({
 	csrf: nonemptyString,
 });
@@ -119,7 +118,6 @@
 	return assert(tbd, csrfJwtPayload);
 }
 
-=======
 /**
  * A hashed value, usually a password.
  */
@@ -156,7 +154,6 @@
 export type AESCipherKey = Opaque<string, "AESCipherKey">;
 const aesCipherKey = define<AESCipherKey>("AESCipherKey", v => is(v, nonemptyString));
 
->>>>>>> 9c1b173f
 export const user = object({
 	/**
 	 * The user's unique ID. This value never changes for the life
