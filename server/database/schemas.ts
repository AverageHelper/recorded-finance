--- conflicted
+++ resolved
@@ -23,11 +23,7 @@
 const jwtPayload = Joi.object({
 	uid: Joi.string().required(),
 	hash: Joi.string(),
-<<<<<<< HEAD
-});
-=======
 }).unknown(true);
->>>>>>> 3017b257
 
 export type JwtPayload = Joi.extractType<typeof jwtPayload>;
 
