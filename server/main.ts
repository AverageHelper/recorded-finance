import "source-map-support/register.js";
import { auth } from "./auth/index.js";
import { cors } from "./cors.js";
import { db } from "./db.js";
import { env } from "./environment.js";
import { handleErrors } from "./handleErrors.js";
import { lol } from "./lol.js";
import { NotFoundError } from "./errors/NotFoundError.js";
import { ping } from "./ping.js";
import { respondError } from "./responses.js";
import { serverVersion } from "./serverVersion.js";
<<<<<<< HEAD
=======
import { session } from "./auth/jwt.js";
import { storage } from "./storage/index.js";
import { version as appVersion } from "./version.js";
import busboy from "connect-busboy";
// import csurf from "csurf"; // TODO: Might be important later
>>>>>>> a8c9a846
import express from "express";
import expressWs from "express-ws";
import helmet from "helmet";

const API_VERSION = 0;
const PORT = 40850;

const app = express()
	.use(helmet()) // also disables 'x-powered-by' header
	.use(cors());

expressWs(app); // Set up websocket support. This is the reason our endpoint declarations need to be functions and not `const` declarations

app
	.get(`/v${API_VERSION}/`, lol)
	.get(`/v${API_VERSION}/ping`, ping)
	.get(`/v${API_VERSION}/version`, serverVersion)
<<<<<<< HEAD
=======
	.use(
		busboy({
			highWaterMark: 2 * 1024 * 1024, // 2 MiB buffer
		})
	)
	.set("trust proxy", 1) // trust first proxy
	.use(session)
	.use(`/v${API_VERSION}/files`, storage()) // Storage endpoints (checks auth)
>>>>>>> a8c9a846
	.use(express.json({ limit: "5mb" }))
	.use(express.urlencoded({ limit: "5mb", extended: true }))
	.use(`/v${API_VERSION}/`, auth()) // Auth endpoints
	.use(`/v${API_VERSION}/db`, db()) // Database endpoints (checks auth)
	.use((req, res) => {
		// Custom 404
		respondError(res, new NotFoundError());
	})
	.use(handleErrors);

process.stdout.write(`NODE_ENV: ${env("NODE_ENV") ?? "undefined"}\n`);

app.listen(PORT, () => {
	process.stdout.write(`Accountable storage server v${appVersion} listening on port ${PORT}\n`);
});<|MERGE_RESOLUTION|>--- conflicted
+++ resolved
@@ -9,14 +9,9 @@
 import { ping } from "./ping.js";
 import { respondError } from "./responses.js";
 import { serverVersion } from "./serverVersion.js";
-<<<<<<< HEAD
-=======
 import { session } from "./auth/jwt.js";
-import { storage } from "./storage/index.js";
 import { version as appVersion } from "./version.js";
-import busboy from "connect-busboy";
 // import csurf from "csurf"; // TODO: Might be important later
->>>>>>> a8c9a846
 import express from "express";
 import expressWs from "express-ws";
 import helmet from "helmet";
@@ -34,17 +29,8 @@
 	.get(`/v${API_VERSION}/`, lol)
 	.get(`/v${API_VERSION}/ping`, ping)
 	.get(`/v${API_VERSION}/version`, serverVersion)
-<<<<<<< HEAD
-=======
-	.use(
-		busboy({
-			highWaterMark: 2 * 1024 * 1024, // 2 MiB buffer
-		})
-	)
 	.set("trust proxy", 1) // trust first proxy
 	.use(session)
-	.use(`/v${API_VERSION}/files`, storage()) // Storage endpoints (checks auth)
->>>>>>> a8c9a846
 	.use(express.json({ limit: "5mb" }))
 	.use(express.urlencoded({ limit: "5mb", extended: true }))
 	.use(`/v${API_VERSION}/`, auth()) // Auth endpoints
