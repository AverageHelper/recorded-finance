# Changelog

All notable changes to this project will be documented in this file.

The format is based on [Keep a Changelog](https://keepachangelog.com/en/1.0.0/),
and this project adheres to [Semantic Versioning](https://semver.org/spec/v2.0.0.html).

<<<<<<< HEAD
## [0.15.0] - 2022-11-08
=======
## [0.14.1] - 2022-11-09
>>>>>>> 2ba50dd6
### Added
- All API endpoints now support being run as Vercel serverless functions.
- When running under Vercel, the server cannot handle WebSocket requests directly. Clients must use the `PubNub` client to subscribe to event channels.
- Server administrators who wish to host on Vercel should set up a PubNub account, as described in the server's [README](/server/README.md#prerequesites).

<<<<<<< HEAD
### Changed
- We now generate client-side API interfaces from the server's [OpenAPI spec](/server/openapi.yaml). This means better static assurances that we're doing stuff correctly on the front-end. (Still gotta keep the spec up with the back-end logic tho).
- Clearer OpenAPI spec with regard to batch writes.
=======
### Fixed
- Fixed an issue where requesting deletion of the user's personal preference documents would inadvertently erase every user's data.

### Security
- Fixed an issue where requesting the user's personal preferences would instead send the user's access control hashes (password hash, password salt, MFA seeds, etc.) This information is largely useless to the end user, including the MFA seeds which require information only the server knows, but still spoopy to send to clients.
>>>>>>> 2ba50dd6

## [0.14.0] - 2022-10-02
### Changed
- The server's `DB` environment variable is now ignored. All persistent data now lives on the database identified by the value of the server's `DATABASE_URL` environment variable. [See the README](/server/README.md) for details.
- Reorganized API implementations for better parity between [SvelteKit](https://kit.svelte.dev/docs/routing#server) and Express server.
- Moved JWT early-expiration to the database. Logout operations should now be safe between server restarts.

### Removed
- The database migration logic from [0.13.0](#0130---2022-10-01) has been removed. Your old data now lives on a MySQL server of your choosing.

## [0.13.2] - 2022-10-02
### Fixed
- Migration would throw for users with no attachments. That's fixed now.

## [0.13.1] - 2022-10-01
### Fixed
- Migration is more reliable now.

## [0.13.0] - 2022-10-01
### Added
- Migration logic for moving from lowdb to MySQL. The move \*should\* happen automatically at startup. You may need to run the appropriate Prisma CLI command(s) to deploy the new schema to your database before startup. I'm sorry if you've relied on our local JSON file storage, or really want to stick with that, but it was always silly, and I should have done something like this months ago.
  - lowdb-to-MySQL migration logic and related dependencies will be removed in the next **SemVer Minor** release.
  - Why not wait until SemVer Major? Because we're still in 0.x.x, and you really should expect breaking changes at this phase anyway. 🤙
  - There is a "dry run" mode, enabled by default, which will run the upload under known limitations and identify documents which would not fit the new database. To enable the actual data migration, go to `/server/database/io.ts` and change the value of the `MIGRATION_DRY_RUN` constant to `false`.

### Changed
- BREAKING: We now use MySQL as our database. Accountable's hosted solution will (probably) use [PlanetScale](https://planetscale.com/), but feel free to point your own Accountable instance at whatever database server you want.
- BREAKING: The server now requires the `DATABASE_URL` environment variable to be set. See the [README](/server/README.md) for details.
- Attachments are no longer stored as local files. These are now limited to 4.2 MB, and stored in the database with everything else. The abstraction is arranged such that other storage adapters may be emplaced, but for now, this should suffice for most encrypted files the size of receipt images.

### Removed
- All local filesystem write APIs. Once the old database is abandoned, you may keep the legacy files as a backup, or destroy them.

## [0.12.0] - 2022-09-24
### Added
- Server endpoints to support TOTP 2FA. See our [API documentation](https://petstore.swagger.io/?url=https://raw.githubusercontent.com/AverageHelper/accountable-svelte/HEAD/server/openapi.yaml) for details.

### Changed
- BREAKING: The server now requires the `AUTH_SECRET` environment variable to be set. This value should be randomly generated (perhaps using a [password generator](https://bitwarden.com/password-generator/)) and kept safe. This value lets the server sign JWTs and generate user secrets. See the [README](/server/README.md) for info.
- The client now accepts "extra" values from server responses. This way, old clients can still talk to new server instances without much issue.

### Fixed
- The server now accepts user session tokens across reboots! Go ahead and restart your server all you want, clients should now take the change in stride!
- The server no longer sends the user's password hash in their JWT. That was silly to do. Not sure why we did that. We don't do that anymore.

## [0.11.3] - 2022-09-09
### Security
- Removed `git-diff`. They're vulnerable to shell injection. I've seen this myself in another project, and [has been observed by others](https://github.com/danday74/git-diff/issues/6).

## [0.11.2] - 2022-09-09
### Added
- Automated our release process and changelog handling. This changelog entry is a test that I only need to add an entry here for a release to be automatically deployed. The [Releases](https://github.com/AverageHelper/accountable-svelte/releases) view should automatically see this entry.

### Changed
- Updated some CI/CD analysis tools.

## [0.11.1] - 2022-09-07
### Security
- Addressed [CWE-20](https://cwe.mitre.org/data/definitions/20.html): The client now checks that the origin incoming server messages through the WebSocket channel match the expected origin.

## [0.11.0] - 2022-09-01
### Changed
- BREAKING: The server now requires the `DB` environment variable to be set.
- BREAKING: Improved the ergonomics of WebSocket communications. This means the client and server are no longer compatible.
- Improved front-end JavaScript fallback. Plugins that block JavaScript per-site don't always let the browser fall back to the `noscript` tag, so now we instead insert a tag that disappears when JavaScript loads.
- Back-end code now gets bundled into an almost-self-contained JS file. A few dependencies still need to stay in node_modules for the time being, but I expect that to change soon. This new bundle should mean faster initial load times, but I haven't tested that, and I don't care. I just think Rollup is neat.
- The server now uses [Superstruct](https://github.com/ianstormtaylor/superstruct) (instead of Joi) for message validation. This helps to keep our front-end and back-end paradigms consistent, and keeps our subdependencies down (since Superstruct has none). But mostly, I did this because Superstruct plays better with Rollup than Joi does. :P

## [0.10.2] - 2022-08-13
### Added
- UI to manually select a preferred language.
- Some Brazilian Portuguese translations.
- New info in [CONTRIBUTING.md](CONTRIBUTING.md) about how to contribute translations.

### Changed
- Shrunk the deployable bundle by removing unused dependencies and properly tree-shaking the remaining dependencies.
- More user-facing strings refactored into i18n keys. I think I found all of the user-facing strings reasonably enough now, though testing and experience will tell for sure if I missed anything.
- The hamburger menu closes when the user selects a language.
- Improved the cookie disclaimer.

### Fixed
- Fixed the "Add a Transaction" button adding erroneously to the navigation stack, which incorrectly required the user to press Back more times the more transactions they created in order to return to the Accounts list.

## [0.10.1] - 2022-08-05
### Fixed
- Fixed annoying flashing text when entering the login screen.

## [0.10.0] - 2022-08-05
### Changed
- Ported front-end code from Vue to Svelte. It's [pretty cool](https://svelte.dev/).
  - I want to experiment with Accountable under different front-end paradigms. So far, I've used [Flutter](https://github.com/AverageHelper/accountable-flutter), [Vue](https://github.com/AverageHelper/accountable-vue), and now [Svelte](https://github.com/AverageHelper/accountable-svelte). This version is the Svelte port.
  - Svelte differs from Vue in that Svelte is a compiler, not a runtime. The bundled output contains only code needed for each component to work. There's no virtual DOM, but there's also no helpful front-end safety net.
  - Eventually, I plan to separate the back-end code from the front-end, so I'm not duplicating that part across several front-end repositories.

## [0.9.1] - 2022-07-12
### Fixed
- Don't delete EVERY ATTACHMENT FILE when deleting unrelated documents.

## [0.9.0] - 2022-07-12
### Changed
- Large file storage is now handled in the same set of API endpoints as database storage, to simplify documentation.
- Large files are ingested first to a system-determined temporary directory, then moved into their permanent spot on the filesystem.
- Use [`multer`](https://www.npmjs.com/package/multer) instead of [`busboy`](https://www.npmjs.com/package/connect-busboy) for processing files.

### Security
- Updated [`nodemon`](https://www.npmjs.com/package/nodemon), which removed a lot of useless dependencies and solved a test-time vulnerability.

## [0.8.1] - 2022-07-02
### Added
- **Client:** We now show what the account's balance was at each transaction.
- **Client:** Transactions now show their `isReconciled` status on their detail page.

### Changed
- **Client:** Some smol code helps to make certain things easier to implement
- **Server:** Disabled throttling on the `GET /session` endpoint. It was getting annoying having to restart the server every other time I refreshed the page. I'll re-enable throttling there after some rethinking.

### Fixed
- **Client:** We now properly clear the location and transaction caches on lock/logout
- **Client:** We now sort months more consistently in reverse-chronological order. For real this time. (Probably.)

## [0.8.0] - 2022-07-02
### Added
- **Server:** Log the current server version on startup
- **Server:** Added support for our new `cryption` document attribute (#45)

### Changed
- **Client:** Refactored our local data model definitions from `class` declarations to `interface` definitions and pure functions.
- **Client:** Did some research on [how crypto-js handles its key size config](https://cryptojs.gitbook.io/docs/#pbkdf2), discovered the likely reason why my PBKDF call takes so much time: It turns out that `keySize` is in _words_, not _bytes_. I think my keys are 8,192 bits long. I'm sorry.
- **Client:** Reorganized cryption stuff to make migration easier
- **Server:** Log the result of each CORS check
- **Server:** Removed some useless dependencies (#44)

### Fixed
- **Server:** Send cookies with request responses

## [0.7.0] - 2022-06-30
### Added
- **Client:** Introduced a "Lock" mechanism. Since we now keep the login token in the browser with a cookie, rather than in JavaScript that we control manually, the app can keep its login state between refreshes. However, the user's password—which is used for decryption—isn't kept in any persistent way, so we must ask the user again for that information. The "Locked" screen will appear when we have an auth token, but still need the user password to read the user's data.
- **Client:** Start internationalizing our user-facing strings
- **Client:** Added a button to clear the search query

### Changed
- **Client:** We shouldn't keep the login token anywhere that JavaScript can get to it. The client no longer sends a token directly via the API, but instead returns its cookies via standard HTTP semantics. We assume that auth state is handled in an [`HttpOnly`](https://developer.mozilla.org/en-US/docs/Web/HTTP/Cookies#security) cookie, so we don't try to receive or send a JWT when interacting with the server.
- **Server:** The server still accepts `Authentication` tokens, but now also accepts a cookie. The server now sets an [`HttpOnly`](https://developer.mozilla.org/en-US/docs/Web/HTTP/Cookies#security) cookie with the login token so that the web client doesn't have to handle the auth token itself.

### Security
- **Server:** Fixed a path traversal exploit in the file storage endpoint. (Thanks to [Snyk](https://snyk.io/) for pointing that out to me!)

## [0.6.4] - 2022-06-08
### Added
- Added a way for folks to support this project
- **Server:** Send consistent error codes to provide more context to error responses

### Changed
- **Client:** Use error codes instead of the server's default error message, to make eventual internationalization easier

## [0.6.3] - 2022-06-07
### Changed
- Minor internal changes to make future maintenance easier

### Fixed
- **Server:** We now validate incoming JWT payload structures (using Joi)

## [0.6.2] - 2022-06-03
### Added
- **Client:** Add an env variable to toggle signup UI

### Fixed
- **Server:** The `/join` endpoint now respects the internal `MAX_USERS` variable to prevent new signups if we've exceeded the limit

## [0.6.1] - 2022-05-28
### Changed
- **BREAKING:** All API routes now have a `/v0` prefix to them. Old routes will not work. I won't bother with redirects, since we've not even hit a proper 1.0 build yet.
- **Client:** Don't hard-code route paths. That was always gross. Why did I do that?

### Fixed
- **Client:** Months weren't sorted properly

## [0.6.0] - 2022-05-28
### Changed
- **Client:** Group transactions by month in the Account view. This should mean less rendering time for long transaction lists.

## [0.5.7] - 2022-05-13
### Changed
- **Client:** Use the browser's native date/time picker, now that there's a widely-accepted native one. Still need to handle time zones somehow, but at least this input knows that 1 May 2022 is a _Sunday_ and not a _Tuesday_ lol

## [0.5.6] - 2022-04-04
### Changed
- **Client:** Use 24-hr time. It is superior.

### Security
- Fixed a vulnerable dependency.

## [0.5.5] - 2022-03-14
### Changed
- **Client:** Improved layout for the tag picker

## [0.5.4] - 2022-03-12
### Changed
- **Client:** Move major page components out of the generic `components` directory
- **Server:** Move error definitions to a special `errors` directory
- **Server:** Prevent users from uploading larger attachments than their storage space allotment

## [0.5.3] - 2022-02-25
### Added
- **Client:** Click an existing tag to add it to the transaction

### Fixed
- **Client:** Fixed a bug that caused an account's total to double when the user opened the account view

## [0.5.2] - 2022-02-21
### Fixed
- Fixed a bug where the Accounts list would fail to prefetch transactions in all accounts but one (if the user had more than one account)
- Probably fixed a bug that prevented watchers from restarting themselves in the event of failure

## [0.5.1] - 2022-02-19
### Added
- **Client:** The tab bar now joins the side menu on small screens

### Fixed
- **Client:** Fixed weirdness when entering a negative amount into `CurrencyInput`
- Known issues:
  - Light mode doesn't exist anymore. I'll turn it back on when I've had time to design it better
  - The accounts list disappears with an error, something to do with server connection. I'm not sure why this happens, or why the Reload button doesn't work.

## [0.5.0] - 2022-02-18
### Added
- **Server:** Add a basic `ping` REST endpoint
- **Server:** Add a basic `version` REST endpoint
- **Server:** Inform clients of their disk usage after every write
- **Server:** Keep track of how much space users use, and don't let them exceed their limit
- **Server:** Establish a "Ping" protocol for our websocket
  - Automatically tear down websocket if the client stops responding for a while
- **Client:** Show the current server version in the footer
- **Client:** Respond to the server's websocket pings so the server knows whether we've died
- **Client:** Make disk usage information available in the corner menu

### Changed
- **Server:** Re-enable request throttling by IP address
- **Client:** Better frontend reporting of websocket errors

## [0.4.3] - 2022-02-16
### Added
- Add a URL path to get to the signup form directly

### Changed
- Rename "password" to "passphrase" externally

## [0.4.2] - 2022-02-16
### Added
- Use new file uploads to reattach broken attachments
- Better search UI for transactions

## [0.4.1] - 2022-02-15
### Added
- Accountable can now handle importing zip files in excess of 5 GB. Not sure what the upper limit is.
- Attachment import is still quite broken for imports that massive; something takes too much memory to get it done. Not sure if that's on the client or the server. Needs more investigation.

## [0.4.0] - 2022-02-01
### Added
- Implement proper batched writes
  - I _should_ handle data races properly, but this was a lot more fun! (Also it's just me who uses the app at a time, so this lets me put off MongoDB for a while longer.)

### Changed
- [BREAKING] Some fixes to the way account creation happens. No more extra data dirtying up the user's preferences and confusing the client.

## [0.3.4] - 2022-01-31
### Changed
- Just some re-working to make our vendor bundle fit within the recommended 500 KiB:
  - Replace [Joi](https://github.com/sideway/joi) with [Superstruct](https://www.npmjs.com/package/superstruct) on the client
  - Tree-shake away Bootstrap's JavaScript bundle. Use Vue's own state mechanics instead.

## [0.3.3] - 2022-01-31
### Added
- Implement account deletion

### Fixed
- Fix CSS bugs around the signup flow

## [0.3.2] - 2022-01-31
### Fixed
- Filter transactions properly by account
- Make file uploads work again

## [0.3.1] - 2022-01-26
### Added
- Added a proper homepage.

## [0.3.0] - 2022-01-18
### Changed
- Move to our own server code. This is a breaking change (since we don't have any way of migrating from Firebase at the moment).

## [0.2.0] - 2021-11-30
### Fixed
- Data exports don't need to duplicate location, tag, and attachment metadata. Fixed that.

## [0.1.0] - 2021-11-28
### Added
- Initial prerelease

## [0.0.0] - 2021-10-01
### Added
- Initial commit

<<<<<<< HEAD
[0.15.0]: https://github.com/AverageHelper/accountable-svelte/compare/v0.14.0...v0.15.0
=======
[0.14.1]: https://github.com/AverageHelper/accountable-svelte/compare/v0.14.0...v0.14.1
>>>>>>> 2ba50dd6
[0.14.0]: https://github.com/AverageHelper/accountable-svelte/compare/v0.13.2...v0.14.0
[0.13.2]: https://github.com/AverageHelper/accountable-svelte/compare/v0.13.1...v0.13.2
[0.13.1]: https://github.com/AverageHelper/accountable-svelte/compare/v0.13.0...v0.13.1
[0.13.0]: https://github.com/AverageHelper/accountable-svelte/compare/v0.12.0...v0.13.0
[0.12.0]: https://github.com/AverageHelper/accountable-svelte/compare/v0.11.3...v0.12.0
[0.11.3]: https://github.com/AverageHelper/accountable-svelte/compare/v0.11.2...v0.11.3
[0.11.2]: https://github.com/AverageHelper/accountable-svelte/compare/v0.11.1...v0.11.2
[0.11.1]: https://github.com/AverageHelper/accountable-svelte/compare/v0.11.0...v0.11.1
[0.11.0]: https://github.com/AverageHelper/accountable-svelte/compare/v0.10.2...v0.11.0
[0.10.2]: https://github.com/AverageHelper/accountable-svelte/compare/v0.10.1...v0.10.2
[0.10.1]: https://github.com/AverageHelper/accountable-svelte/compare/v0.10.0...v0.10.1
[0.10.0]: https://github.com/AverageHelper/accountable-svelte/compare/v0.9.1...v0.10.0
[0.9.1]: https://github.com/AverageHelper/accountable-svelte/compare/v0.9.0...v0.9.1
[0.9.0]: https://github.com/AverageHelper/accountable-svelte/compare/v0.8.1...v0.9.0
[0.8.1]: https://github.com/AverageHelper/accountable-svelte/compare/v0.8.0...v0.8.1
[0.8.0]: https://github.com/AverageHelper/accountable-svelte/compare/v0.7.0...v0.8.0
[0.7.0]: https://github.com/AverageHelper/accountable-svelte/compare/v0.6.4...v0.7.0
[0.6.4]: https://github.com/AverageHelper/accountable-svelte/compare/v0.6.3...v0.6.4
[0.6.3]: https://github.com/AverageHelper/accountable-svelte/compare/v0.6.2...v0.6.3
[0.6.2]: https://github.com/AverageHelper/accountable-svelte/compare/v0.6.1...v0.6.2
[0.6.1]: https://github.com/AverageHelper/accountable-svelte/compare/v0.6.0...v0.6.1
[0.6.0]: https://github.com/AverageHelper/accountable-svelte/compare/v0.5.7...v0.6.0
[0.5.7]: https://github.com/AverageHelper/accountable-svelte/compare/v0.5.6...v0.5.7
[0.5.6]: https://github.com/AverageHelper/accountable-svelte/compare/v0.5.5...v0.5.6
[0.5.5]: https://github.com/AverageHelper/accountable-svelte/compare/v0.5.4...v0.5.5
[0.5.4]: https://github.com/AverageHelper/accountable-svelte/compare/v0.5.3...v0.5.4
[0.5.3]: https://github.com/AverageHelper/accountable-svelte/compare/v0.5.2...v0.5.3
[0.5.2]: https://github.com/AverageHelper/accountable-svelte/compare/v0.5.1...v0.5.2
[0.5.1]: https://github.com/AverageHelper/accountable-svelte/compare/v0.5.0...v0.5.1
[0.5.0]: https://github.com/AverageHelper/accountable-svelte/compare/v0.4.3...v0.5.0
[0.4.3]: https://github.com/AverageHelper/accountable-svelte/compare/v0.4.2...v0.4.3
[0.4.2]: https://github.com/AverageHelper/accountable-svelte/compare/v0.4.1...v0.4.2
[0.4.1]: https://github.com/AverageHelper/accountable-svelte/compare/v0.4.0...v0.4.1
[0.4.0]: https://github.com/AverageHelper/accountable-svelte/compare/v0.3.4...v0.4.0
[0.3.4]: https://github.com/AverageHelper/accountable-svelte/compare/v0.3.3...v0.3.4
[0.3.3]: https://github.com/AverageHelper/accountable-svelte/compare/v0.3.2...v0.3.3
[0.3.2]: https://github.com/AverageHelper/accountable-svelte/compare/v0.3.1...v0.3.2
[0.3.1]: https://github.com/AverageHelper/accountable-svelte/compare/v0.3.0...v0.3.1
[0.3.0]: https://github.com/AverageHelper/accountable-svelte/compare/v0.2.0...v0.3.0
[0.2.0]: https://github.com/AverageHelper/accountable-svelte/compare/v0.1.0...v0.2.0
[0.1.0]: https://github.com/AverageHelper/accountable-svelte/compare/v0.0.0...v0.1.0
[0.0.0]: https://github.com/AverageHelper/accountable-svelte/releases/tag/v0.0.0<|MERGE_RESOLUTION|>--- conflicted
+++ resolved
@@ -5,27 +5,22 @@
 The format is based on [Keep a Changelog](https://keepachangelog.com/en/1.0.0/),
 and this project adheres to [Semantic Versioning](https://semver.org/spec/v2.0.0.html).
 
-<<<<<<< HEAD
-## [0.15.0] - 2022-11-08
-=======
+## [0.14.2] - 2022-11-09
+### Changed
+- We now generate client-side API interfaces from the server's [OpenAPI spec](/server/openapi.yaml). This means better static assurances that we're doing stuff correctly on the front-end. (Still gotta keep the spec up with the back-end logic tho).
+- Clearer OpenAPI spec with regard to batch writes.
+
 ## [0.14.1] - 2022-11-09
->>>>>>> 2ba50dd6
 ### Added
 - All API endpoints now support being run as Vercel serverless functions.
 - When running under Vercel, the server cannot handle WebSocket requests directly. Clients must use the `PubNub` client to subscribe to event channels.
 - Server administrators who wish to host on Vercel should set up a PubNub account, as described in the server's [README](/server/README.md#prerequesites).
 
-<<<<<<< HEAD
-### Changed
-- We now generate client-side API interfaces from the server's [OpenAPI spec](/server/openapi.yaml). This means better static assurances that we're doing stuff correctly on the front-end. (Still gotta keep the spec up with the back-end logic tho).
-- Clearer OpenAPI spec with regard to batch writes.
-=======
 ### Fixed
 - Fixed an issue where requesting deletion of the user's personal preference documents would inadvertently erase every user's data.
 
 ### Security
 - Fixed an issue where requesting the user's personal preferences would instead send the user's access control hashes (password hash, password salt, MFA seeds, etc.) This information is largely useless to the end user, including the MFA seeds which require information only the server knows, but still spoopy to send to clients.
->>>>>>> 2ba50dd6
 
 ## [0.14.0] - 2022-10-02
 ### Changed
@@ -330,11 +325,8 @@
 ### Added
 - Initial commit
 
-<<<<<<< HEAD
-[0.15.0]: https://github.com/AverageHelper/accountable-svelte/compare/v0.14.0...v0.15.0
-=======
+[0.14.2]: https://github.com/AverageHelper/accountable-svelte/compare/v0.14.1...v0.14.2
 [0.14.1]: https://github.com/AverageHelper/accountable-svelte/compare/v0.14.0...v0.14.1
->>>>>>> 2ba50dd6
 [0.14.0]: https://github.com/AverageHelper/accountable-svelte/compare/v0.13.2...v0.14.0
 [0.13.2]: https://github.com/AverageHelper/accountable-svelte/compare/v0.13.1...v0.13.2
 [0.13.1]: https://github.com/AverageHelper/accountable-svelte/compare/v0.13.0...v0.13.1
