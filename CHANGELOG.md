# Changelog

All notable changes to this project will be documented in this file.

The format is based on [Keep a Changelog](https://keepachangelog.com/en/1.0.0/),
and this project adheres to [Semantic Versioning](https://semver.org/spec/v2.0.0.html).

<<<<<<< HEAD
## [0.18.2] - 2023-05-22
### Fixed
- Our Express environment now sends the `Access-Control-Allow-Headers` header with each request, as our Vercel environment does.
- Our Express environment no longer sends HTTP 404 when making a request to a valid endpoint using the wrong method. We now, correctly, send HTTP 405, as our Vercel environment does.

### Security
- `DELETE /v0/totp/secret` now sends HTTP 403 when the password is incorrect, even when the user does not have TOTP enabled. Before, this endpoint would ignore the password field and send HTTP 200 if the user does not have TOTP enabled. This was't _much_ of a security issue, since that endpoint and method requires a valid session anyway, but since a password is a required field to do a delete, it makes sense to not respond HTTP 200 unless the password is correct.
=======
## [0.18.2] - 2023-07-30
### Security
- Updated vulnerable dependencies
>>>>>>> c5e60b89

## [0.18.1] - 2023-03-24
### Added
- A management UI for viewing database contents. (These should be encrypted client-side, so there's no user data to see here. I just don't wanna have to write a query string every time I need to read other parts of the database.)

### Changed
- Moved our front-end cryption logic somewhere more self-contained, to help with potential future optimizations.

## [0.18.0] - 2023-03-11
### Added
- [Open Graph](https://ogp.me) tags for social media embeds.
- Autofocus the title field in the Create Transaction screen.

### Removed
- Removed geolocation look-up logic (IPLocate calls, etc.) for now, trying to simplify things. Will re-evaluate how or if to do geolocation stuff later on.

### Fixed
- Text fields no longer steal focus from one another (especially in the Create Transaction screen).
- The location dropdown is no longer utterly broken.

## [0.17.0] - 2023-03-03
### Added
- Loading spinners for Account and Transaction lists.

### Changed
- Greatly simplified transaction storage logic, and found a much more efficient way to count balances. Load times should be considerably faster!

### Fixed
- The account balance no longer runs around like a slot machine while loading transactions.
- Months now sort correctly when switching between account views.
- Fixed data watchers not responding for users with 2FA enabled.

## [0.16.8] - 2023-03-01
### Changed
- More robust HTTP status codes on the back-end.

### Fixed
- Duplicate logging of allowed origin hostnames (back-end).

## [0.16.7] - 2023-02-19
### Changed
- Better optimized database snapshots on the front-end, with thorough unit testing around relevant structures.

## [0.16.6] - 2023-02-18
### Fixed
- The app no longer redundantly recalculates caches on transaction documents that were unchanged for a given write. This means the transaction list reloads much faster for long transaction history when you make a change, like marking a transaction as "resolved".

### Security
- Updated vulnerable dependencies.

## [0.16.5] - 2023-02-17
### Added
- The app now displays a big scary warning message in the devtools console. Nobody should be pasting stuff in there that strangers tell them to paste in, so we make that clear.

### Fixed
- The height of the language selector should now be reasonable on Chromium-based browsers.

## [0.16.4] - 2023-02-17
### Changed
- Reorganized some internal en/decryption structures in preparation for better asynchronous handling.

## [0.16.3] - 2023-01-29
### Changed
- Ok, we'll release with every push for now, until we figure out a consistent way to parse the changelog for this.

## [0.16.2] - 2023-01-29
### Added
- [security.txt](https://recorded.finance/.well-known/security.txt) file based on the spec described in [securitytxt.org](https://securitytxt.org).

### Changed
- Our pipeline now only deploys to production if we've cut a new semver version.

### Removed
- Got rid of our default Vue favicon.

## [0.16.1] - 2023-01-16
### Added
- Improved experience for users who have JavaScript disabled.
  - If the front-end loads with JavaScript disabled (whether at the browser level, or by an extension such as [NoScript](https://noscript.net)), then the Home page will now appear, and will be very similar in appearance to the way it would render normally in the en-US locale.
  - This page is hard-coded. It is removed and replaced when JavaScript loads.
  - Because the page is not dynamically generated, we can only render the Home page, regardless of the URL path at load time. Here is room for future improvement!
  - Because our locale detection relies on JavaScript, this webpage is _only rendered in English_.
  - Because our in-app navigation routing relies on JavaScript, internal navigation routes are disabled, and replaced in some areas with hints to enable JavaScript.
  - This feature helps us have a contentful load much more quickly, and helps out search-engine indexers who don't wanna run potentially-unsafe JavaScript.

## [0.16.0] - 2023-01-15
### Changed
- Dropped support for Safari 13, [because Vite](https://vitejs.dev/guide/build.html#browser-compatibility).
- Enhanced keyboard support in custom controls.

## [0.15.3] - 2023-01-14
### Changed
- Renamed from 'Accountable' to 'Recorded Finance'. Hopefully we don't have to rename ourselves again soon!
- Improved a11y scores on [webpagetest.org](https://www.webpagetest.org/).

### Security
- Updated vulnerable dependencies.

## [0.15.2] - 2022-12-21
### Changed
- Bundle Bootstrap CSS directly, avoid fetching from a CDN.

### Security
- Updated vulnerable back-end dependencies.

## [0.15.1] - 2022-12-20
### Added
- More translations. (Many were added in 0.15.0)

## [0.15.0] - 2022-12-20
### Changed
- Prettier styles, using Bootstrap for most things.

### Fixed
- Fixed incorrect OpenAPI spec for downloading attachment data.

## [0.14.6] - 2022-11-20
### Fixed
- Attachments not loading, something about "Invalid file data"

## [0.14.5] - 2022-11-20
### Changed
- The back-end no longer logs query params in the clear. Instead, the params are described vaguely so as to aid only debugging.

## [0.14.4] - 2022-11-15
### Added
- Autofocus the TOTP field.
- Autosubmit the TOTP on paste.

## [0.14.3] - 2022-11-11
### Changed
- Improved our back-end logging to make transport and formatting middleware easy to install and change.

## [0.14.2] - 2022-11-09
### Changed
- We now generate client-side API interfaces from the server's [OpenAPI spec](/server/openapi.yaml). This means better static assurances that we're doing stuff correctly on the front-end. (Still gotta keep the spec up with the back-end logic tho).
- Clearer OpenAPI spec with regard to batch writes.

### Security
- The client now attempts to establish WebSocket connections over SSL. TIL that isn't the default for the `ws` protocol.

## [0.14.1] - 2022-11-09
### Added
- All API endpoints now support being run as Vercel serverless functions.
- When running under Vercel, the server cannot handle WebSocket requests directly. Clients must use the `PubNub` client to subscribe to event channels.
- Server administrators who wish to host on Vercel should set up a PubNub account, as described in the server's [README](/server/README.md#prerequesites).

### Fixed
- Fixed an issue where requesting deletion of the user's personal preference documents would inadvertently erase every user's data.

### Security
- Fixed an issue where requesting the user's personal preferences would instead send the user's access control hashes (password hash, password salt, MFA seeds, etc.) This information is largely useless to the end user, including the MFA seeds which require information only the server knows, but still spoopy to send to clients.

## [0.14.0] - 2022-10-02
### Changed
- The server's `DB` environment variable is now ignored. All persistent data now lives on the database identified by the value of the server's `DATABASE_URL` environment variable. [See the README](/server/README.md) for details.
- Reorganized API implementations for better parity between [SvelteKit](https://kit.svelte.dev/docs/routing#server) and Express server.
- Moved JWT early-expiration to the database. Logout operations should now be safe between server restarts.

### Removed
- The database migration logic from [0.13.0](#0130---2022-10-01) has been removed. Your old data now lives on a MySQL server of your choosing.

## [0.13.2] - 2022-10-02
### Fixed
- Migration would throw for users with no attachments. That's fixed now.

## [0.13.1] - 2022-10-01
### Fixed
- Migration is more reliable now.

## [0.13.0] - 2022-10-01
### Added
- Migration logic for moving from lowdb to MySQL. The move \*should\* happen automatically at startup. You may need to run the appropriate Prisma CLI command(s) to deploy the new schema to your database before startup. I'm sorry if you've relied on our local JSON file storage, or really want to stick with that, but it was always silly, and I should have done something like this months ago.
  - lowdb-to-MySQL migration logic and related dependencies will be removed in the next **SemVer Minor** release.
  - Why not wait until SemVer Major? Because we're still in 0.x.x, and you really should expect breaking changes at this phase anyway. 🤙
  - There is a "dry run" mode, enabled by default, which will run the upload under known limitations and identify documents which would not fit the new database. To enable the actual data migration, go to `/server/database/io.ts` and change the value of the `MIGRATION_DRY_RUN` constant to `false`.

### Changed
- BREAKING: We now use MySQL as our database. Accountable's hosted solution will (probably) use [PlanetScale](https://planetscale.com/), but feel free to point your own Accountable instance at whatever database server you want.
- BREAKING: The server now requires the `DATABASE_URL` environment variable to be set. See the [README](/server/README.md) for details.
- Attachments are no longer stored as local files. These are now limited to 4.2 MB, and stored in the database with everything else. The abstraction is arranged such that other storage adapters may be emplaced, but for now, this should suffice for most encrypted files the size of receipt images.

### Removed
- All local filesystem write APIs. Once the old database is abandoned, you may keep the legacy files as a backup, or destroy them.

## [0.12.0] - 2022-09-24
### Added
- Server endpoints to support TOTP 2FA. See our [API documentation](https://petstore.swagger.io/?url=https://raw.githubusercontent.com/RecordedFinance/recorded-finance/HEAD/server/openapi.yaml) for details.

### Changed
- BREAKING: The server now requires the `AUTH_SECRET` environment variable to be set. This value should be randomly generated (perhaps using a [password generator](https://bitwarden.com/password-generator/)) and kept safe. This value lets the server sign JWTs and generate user secrets. See the [README](/server/README.md) for info.
- The client now accepts "extra" values from server responses. This way, old clients can still talk to new server instances without much issue.

### Fixed
- The server now accepts user session tokens across reboots! Go ahead and restart your server all you want, clients should now take the change in stride!
- The server no longer sends the user's password hash in their JWT. That was silly to do. Not sure why we did that. We don't do that anymore.

## [0.11.3] - 2022-09-09
### Security
- Removed `git-diff`. They're vulnerable to shell injection. I've seen this myself in another project, and [has been observed by others](https://github.com/danday74/git-diff/issues/6).

## [0.11.2] - 2022-09-09
### Added
- Automated our release process and changelog handling. This changelog entry is a test that I only need to add an entry here for a release to be automatically deployed. The [Releases](https://github.com/RecordedFinance/recorded-finance/releases) view should automatically see this entry.

### Changed
- Updated some CI/CD analysis tools.

## [0.11.1] - 2022-09-07
### Security
- Addressed [CWE-20](https://cwe.mitre.org/data/definitions/20.html): The client now checks that the origin incoming server messages through the WebSocket channel match the expected origin.

## [0.11.0] - 2022-09-01
### Changed
- BREAKING: The server now requires the `DB` environment variable to be set.
- BREAKING: Improved the ergonomics of WebSocket communications. This means the client and server are no longer compatible.
- Improved front-end JavaScript fallback. Plugins that block JavaScript per-site don't always let the browser fall back to the `noscript` tag, so now we instead insert a tag that disappears when JavaScript loads.
- Back-end code now gets bundled into an almost-self-contained JS file. A few dependencies still need to stay in node_modules for the time being, but I expect that to change soon. This new bundle should mean faster initial load times, but I haven't tested that, and I don't care. I just think Rollup is neat.
- The server now uses [Superstruct](https://github.com/ianstormtaylor/superstruct) (instead of Joi) for message validation. This helps to keep our front-end and back-end paradigms consistent, and keeps our subdependencies down (since Superstruct has none). But mostly, I did this because Superstruct plays better with Rollup than Joi does. :P

## [0.10.2] - 2022-08-13
### Added
- UI to manually select a preferred language.
- Some Brazilian Portuguese translations.
- New info in [CONTRIBUTING.md](CONTRIBUTING.md) about how to contribute translations.

### Changed
- Shrunk the deployable bundle by removing unused dependencies and properly tree-shaking the remaining dependencies.
- More user-facing strings refactored into i18n keys. I think I found all of the user-facing strings reasonably enough now, though testing and experience will tell for sure if I missed anything.
- The hamburger menu closes when the user selects a language.
- Improved the cookie disclaimer.

### Fixed
- Fixed the "Add a Transaction" button adding erroneously to the navigation stack, which incorrectly required the user to press Back more times the more transactions they created in order to return to the Accounts list.

## [0.10.1] - 2022-08-05
### Fixed
- Fixed annoying flashing text when entering the login screen.

## [0.10.0] - 2022-08-05
### Changed
- Ported front-end code from Vue to Svelte. It's [pretty cool](https://svelte.dev/).
  - I want to experiment with Accountable under different front-end paradigms. So far, I've used [Flutter](https://github.com/AverageHelper/accountable-flutter), [Vue](https://github.com/AverageHelper/accountable-vue), and now [Svelte](https://github.com/RecordedFinance/recorded-finance). This version is the Svelte port.
  - Svelte differs from Vue in that Svelte is a compiler, not a runtime. The bundled output contains only code needed for each component to work. There's no virtual DOM, but there's also no helpful front-end safety net.
  - Eventually, I plan to separate the back-end code from the front-end, so I'm not duplicating that part across several front-end repositories.

## [0.9.1] - 2022-07-12
### Fixed
- Don't delete EVERY ATTACHMENT FILE when deleting unrelated documents.

## [0.9.0] - 2022-07-12
### Changed
- Large file storage is now handled in the same set of API endpoints as database storage, to simplify documentation.
- Large files are ingested first to a system-determined temporary directory, then moved into their permanent spot on the filesystem.
- Use [`multer`](https://www.npmjs.com/package/multer) instead of [`busboy`](https://www.npmjs.com/package/connect-busboy) for processing files.

### Security
- Updated [`nodemon`](https://www.npmjs.com/package/nodemon), which removed a lot of useless dependencies and solved a test-time vulnerability.

## [0.8.1] - 2022-07-02
### Added
- **Client:** We now show what the account's balance was at each transaction.
- **Client:** Transactions now show their `isReconciled` status on their detail page.

### Changed
- **Client:** Some smol code helps to make certain things easier to implement
- **Server:** Disabled throttling on the `GET /session` endpoint. It was getting annoying having to restart the server every other time I refreshed the page. I'll re-enable throttling there after some rethinking.

### Fixed
- **Client:** We now properly clear the location and transaction caches on lock/logout
- **Client:** We now sort months more consistently in reverse-chronological order. For real this time. (Probably.)

## [0.8.0] - 2022-07-02
### Added
- **Server:** Log the current server version on startup
- **Server:** Added support for our new `cryption` document attribute (#45)

### Changed
- **Client:** Refactored our local data model definitions from `class` declarations to `interface` definitions and pure functions.
- **Client:** Did some research on [how crypto-js handles its key size config](https://cryptojs.gitbook.io/docs/#pbkdf2), discovered the likely reason why my PBKDF call takes so much time: It turns out that `keySize` is in _words_, not _bytes_. I think my keys are 8,192 bits long. I'm sorry.
- **Client:** Reorganized cryption stuff to make migration easier
- **Server:** Log the result of each CORS check
- **Server:** Removed some useless dependencies (#44)

### Fixed
- **Server:** Send cookies with request responses

## [0.7.0] - 2022-06-30
### Added
- **Client:** Introduced a "Lock" mechanism. Since we now keep the login token in the browser with a cookie, rather than in JavaScript that we control manually, the app can keep its login state between refreshes. However, the user's password—which is used for decryption—isn't kept in any persistent way, so we must ask the user again for that information. The "Locked" screen will appear when we have an auth token, but still need the user password to read the user's data.
- **Client:** Start internationalizing our user-facing strings
- **Client:** Added a button to clear the search query

### Changed
- **Client:** We shouldn't keep the login token anywhere that JavaScript can get to it. The client no longer sends a token directly via the API, but instead returns its cookies via standard HTTP semantics. We assume that auth state is handled in an [`HttpOnly`](https://developer.mozilla.org/en-US/docs/Web/HTTP/Cookies#security) cookie, so we don't try to receive or send a JWT when interacting with the server.
- **Server:** The server still accepts `Authentication` tokens, but now also accepts a cookie. The server now sets an [`HttpOnly`](https://developer.mozilla.org/en-US/docs/Web/HTTP/Cookies#security) cookie with the login token so that the web client doesn't have to handle the auth token itself.

### Security
- **Server:** Fixed a path traversal exploit in the file storage endpoint. (Thanks to [Snyk](https://snyk.io/) for pointing that out to me!)

## [0.6.4] - 2022-06-08
### Added
- Added a way for folks to support this project
- **Server:** Send consistent error codes to provide more context to error responses

### Changed
- **Client:** Use error codes instead of the server's default error message, to make eventual internationalization easier

## [0.6.3] - 2022-06-07
### Changed
- Minor internal changes to make future maintenance easier

### Fixed
- **Server:** We now validate incoming JWT payload structures (using Joi)

## [0.6.2] - 2022-06-03
### Added
- **Client:** Add an env variable to toggle signup UI

### Fixed
- **Server:** The `/join` endpoint now respects the internal `MAX_USERS` variable to prevent new signups if we've exceeded the limit

## [0.6.1] - 2022-05-28
### Changed
- **BREAKING:** All API routes now have a `/v0` prefix to them. Old routes will not work. I won't bother with redirects, since we've not even hit a proper 1.0 build yet.
- **Client:** Don't hard-code route paths. That was always gross. Why did I do that?

### Fixed
- **Client:** Months weren't sorted properly

## [0.6.0] - 2022-05-28
### Changed
- **Client:** Group transactions by month in the Account view. This should mean less rendering time for long transaction lists.

## [0.5.7] - 2022-05-13
### Changed
- **Client:** Use the browser's native date/time picker, now that there's a widely-accepted native one. Still need to handle time zones somehow, but at least this input knows that 1 May 2022 is a _Sunday_ and not a _Tuesday_ lol

## [0.5.6] - 2022-04-04
### Changed
- **Client:** Use 24-hr time. It is superior.

### Security
- Fixed a vulnerable dependency.

## [0.5.5] - 2022-03-14
### Changed
- **Client:** Improved layout for the tag picker

## [0.5.4] - 2022-03-12
### Changed
- **Client:** Move major page components out of the generic `components` directory
- **Server:** Move error definitions to a special `errors` directory
- **Server:** Prevent users from uploading larger attachments than their storage space allotment

## [0.5.3] - 2022-02-25
### Added
- **Client:** Click an existing tag to add it to the transaction

### Fixed
- **Client:** Fixed a bug that caused an account's total to double when the user opened the account view

## [0.5.2] - 2022-02-21
### Fixed
- Fixed a bug where the Accounts list would fail to prefetch transactions in all accounts but one (if the user had more than one account)
- Probably fixed a bug that prevented watchers from restarting themselves in the event of failure

## [0.5.1] - 2022-02-19
### Added
- **Client:** The tab bar now joins the side menu on small screens

### Fixed
- **Client:** Fixed weirdness when entering a negative amount into `CurrencyInput`
- Known issues:
  - Light mode doesn't exist anymore. I'll turn it back on when I've had time to design it better
  - The accounts list disappears with an error, something to do with server connection. I'm not sure why this happens, or why the Reload button doesn't work.

## [0.5.0] - 2022-02-18
### Added
- **Server:** Add a basic `ping` REST endpoint
- **Server:** Add a basic `version` REST endpoint
- **Server:** Inform clients of their disk usage after every write
- **Server:** Keep track of how much space users use, and don't let them exceed their limit
- **Server:** Establish a "Ping" protocol for our websocket
  - Automatically tear down websocket if the client stops responding for a while
- **Client:** Show the current server version in the footer
- **Client:** Respond to the server's websocket pings so the server knows whether we've died
- **Client:** Make disk usage information available in the corner menu

### Changed
- **Server:** Re-enable request throttling by IP address
- **Client:** Better frontend reporting of websocket errors

## [0.4.3] - 2022-02-16
### Added
- Add a URL path to get to the signup form directly

### Changed
- Rename "password" to "passphrase" externally

## [0.4.2] - 2022-02-16
### Added
- Use new file uploads to reattach broken attachments
- Better search UI for transactions

## [0.4.1] - 2022-02-15
### Added
- Accountable can now handle importing zip files in excess of 5 GB. Not sure what the upper limit is.
- Attachment import is still quite broken for imports that massive; something takes too much memory to get it done. Not sure if that's on the client or the server. Needs more investigation.

## [0.4.0] - 2022-02-01
### Added
- Implement proper batched writes
  - I _should_ handle data races properly, but this was a lot more fun! (Also it's just me who uses the app at a time, so this lets me put off MongoDB for a while longer.)

### Changed
- [BREAKING] Some fixes to the way account creation happens. No more extra data dirtying up the user's preferences and confusing the client.

## [0.3.4] - 2022-01-31
### Changed
- Just some re-working to make our vendor bundle fit within the recommended 500 KiB:
  - Replace [Joi](https://github.com/sideway/joi) with [Superstruct](https://www.npmjs.com/package/superstruct) on the client
  - Tree-shake away Bootstrap's JavaScript bundle. Use Vue's own state mechanics instead.

## [0.3.3] - 2022-01-31
### Added
- Implement account deletion

### Fixed
- Fix CSS bugs around the signup flow

## [0.3.2] - 2022-01-31
### Fixed
- Filter transactions properly by account
- Make file uploads work again

## [0.3.1] - 2022-01-26
### Added
- Added a proper homepage.

## [0.3.0] - 2022-01-18
### Changed
- Move to our own server code. This is a breaking change (since we don't have any way of migrating from Firebase at the moment).

## [0.2.0] - 2021-11-30
### Fixed
- Data exports don't need to duplicate location, tag, and attachment metadata. Fixed that.

## [0.1.0] - 2021-11-28
### Added
- Initial prerelease

## [0.0.0] - 2021-10-01
### Added
- Initial commit

[0.18.2]: https://github.com/RecordedFinance/recorded-finance/compare/v0.18.1...v0.18.2
[0.18.1]: https://github.com/RecordedFinance/recorded-finance/compare/v0.18.0...v0.18.1
[0.18.0]: https://github.com/RecordedFinance/recorded-finance/compare/v0.17.0...v0.18.0
[0.17.0]: https://github.com/RecordedFinance/recorded-finance/compare/v0.16.8...v0.17.0
[0.16.8]: https://github.com/RecordedFinance/recorded-finance/compare/v0.16.7...v0.16.8
[0.16.7]: https://github.com/RecordedFinance/recorded-finance/compare/v0.16.6...v0.16.7
[0.16.6]: https://github.com/RecordedFinance/recorded-finance/compare/v0.16.5...v0.16.6
[0.16.5]: https://github.com/RecordedFinance/recorded-finance/compare/v0.16.4...v0.16.5
[0.16.4]: https://github.com/RecordedFinance/recorded-finance/compare/v0.16.3...v0.16.4
[0.16.3]: https://github.com/RecordedFinance/recorded-finance/compare/v0.16.2...v0.16.3
[0.16.2]: https://github.com/RecordedFinance/recorded-finance/compare/v0.16.1...v0.16.2
[0.16.1]: https://github.com/RecordedFinance/recorded-finance/compare/v0.16.0...v0.16.1
[0.16.0]: https://github.com/RecordedFinance/recorded-finance/compare/v0.15.3...v0.16.0
[0.15.3]: https://github.com/RecordedFinance/recorded-finance/compare/v0.15.2...v0.15.3
[0.15.2]: https://github.com/RecordedFinance/recorded-finance/compare/v0.15.1...v0.15.2
[0.15.1]: https://github.com/RecordedFinance/recorded-finance/compare/v0.15.0...v0.15.1
[0.15.0]: https://github.com/RecordedFinance/recorded-finance/compare/v0.14.6...v0.15.0
[0.14.6]: https://github.com/RecordedFinance/recorded-finance/compare/v0.14.5...v0.14.6
[0.14.5]: https://github.com/RecordedFinance/recorded-finance/compare/v0.14.4...v0.14.5
[0.14.4]: https://github.com/RecordedFinance/recorded-finance/compare/v0.14.3...v0.14.4
[0.14.3]: https://github.com/RecordedFinance/recorded-finance/compare/v0.14.2...v0.14.3
[0.14.2]: https://github.com/RecordedFinance/recorded-finance/compare/v0.14.1...v0.14.2
[0.14.1]: https://github.com/RecordedFinance/recorded-finance/compare/v0.14.0...v0.14.1
[0.14.0]: https://github.com/RecordedFinance/recorded-finance/compare/v0.13.2...v0.14.0
[0.13.2]: https://github.com/RecordedFinance/recorded-finance/compare/v0.13.1...v0.13.2
[0.13.1]: https://github.com/RecordedFinance/recorded-finance/compare/v0.13.0...v0.13.1
[0.13.0]: https://github.com/RecordedFinance/recorded-finance/compare/v0.12.0...v0.13.0
[0.12.0]: https://github.com/RecordedFinance/recorded-finance/compare/v0.11.3...v0.12.0
[0.11.3]: https://github.com/RecordedFinance/recorded-finance/compare/v0.11.2...v0.11.3
[0.11.2]: https://github.com/RecordedFinance/recorded-finance/compare/v0.11.1...v0.11.2
[0.11.1]: https://github.com/RecordedFinance/recorded-finance/compare/v0.11.0...v0.11.1
[0.11.0]: https://github.com/RecordedFinance/recorded-finance/compare/v0.10.2...v0.11.0
[0.10.2]: https://github.com/RecordedFinance/recorded-finance/compare/v0.10.1...v0.10.2
[0.10.1]: https://github.com/RecordedFinance/recorded-finance/compare/v0.10.0...v0.10.1
[0.10.0]: https://github.com/RecordedFinance/recorded-finance/compare/v0.9.1...v0.10.0
[0.9.1]: https://github.com/RecordedFinance/recorded-finance/compare/v0.9.0...v0.9.1
[0.9.0]: https://github.com/RecordedFinance/recorded-finance/compare/v0.8.1...v0.9.0
[0.8.1]: https://github.com/RecordedFinance/recorded-finance/compare/v0.8.0...v0.8.1
[0.8.0]: https://github.com/RecordedFinance/recorded-finance/compare/v0.7.0...v0.8.0
[0.7.0]: https://github.com/RecordedFinance/recorded-finance/compare/v0.6.4...v0.7.0
[0.6.4]: https://github.com/RecordedFinance/recorded-finance/compare/v0.6.3...v0.6.4
[0.6.3]: https://github.com/RecordedFinance/recorded-finance/compare/v0.6.2...v0.6.3
[0.6.2]: https://github.com/RecordedFinance/recorded-finance/compare/v0.6.1...v0.6.2
[0.6.1]: https://github.com/RecordedFinance/recorded-finance/compare/v0.6.0...v0.6.1
[0.6.0]: https://github.com/RecordedFinance/recorded-finance/compare/v0.5.7...v0.6.0
[0.5.7]: https://github.com/RecordedFinance/recorded-finance/compare/v0.5.6...v0.5.7
[0.5.6]: https://github.com/RecordedFinance/recorded-finance/compare/v0.5.5...v0.5.6
[0.5.5]: https://github.com/RecordedFinance/recorded-finance/compare/v0.5.4...v0.5.5
[0.5.4]: https://github.com/RecordedFinance/recorded-finance/compare/v0.5.3...v0.5.4
[0.5.3]: https://github.com/RecordedFinance/recorded-finance/compare/v0.5.2...v0.5.3
[0.5.2]: https://github.com/RecordedFinance/recorded-finance/compare/v0.5.1...v0.5.2
[0.5.1]: https://github.com/RecordedFinance/recorded-finance/compare/v0.5.0...v0.5.1
[0.5.0]: https://github.com/RecordedFinance/recorded-finance/compare/v0.4.3...v0.5.0
[0.4.3]: https://github.com/RecordedFinance/recorded-finance/compare/v0.4.2...v0.4.3
[0.4.2]: https://github.com/RecordedFinance/recorded-finance/compare/v0.4.1...v0.4.2
[0.4.1]: https://github.com/RecordedFinance/recorded-finance/compare/v0.4.0...v0.4.1
[0.4.0]: https://github.com/RecordedFinance/recorded-finance/compare/v0.3.4...v0.4.0
[0.3.4]: https://github.com/RecordedFinance/recorded-finance/compare/v0.3.3...v0.3.4
[0.3.3]: https://github.com/RecordedFinance/recorded-finance/compare/v0.3.2...v0.3.3
[0.3.2]: https://github.com/RecordedFinance/recorded-finance/compare/v0.3.1...v0.3.2
[0.3.1]: https://github.com/RecordedFinance/recorded-finance/compare/v0.3.0...v0.3.1
[0.3.0]: https://github.com/RecordedFinance/recorded-finance/compare/v0.2.0...v0.3.0
[0.2.0]: https://github.com/RecordedFinance/recorded-finance/compare/v0.1.0...v0.2.0
[0.1.0]: https://github.com/RecordedFinance/recorded-finance/compare/v0.0.0...v0.1.0
[0.0.0]: https://github.com/RecordedFinance/recorded-finance/releases/tag/v0.0.0<|MERGE_RESOLUTION|>--- conflicted
+++ resolved
@@ -5,19 +5,17 @@
 The format is based on [Keep a Changelog](https://keepachangelog.com/en/1.0.0/),
 and this project adheres to [Semantic Versioning](https://semver.org/spec/v2.0.0.html).
 
-<<<<<<< HEAD
-## [0.18.2] - 2023-05-22
+## [0.18.3] - 2023-05-22
 ### Fixed
 - Our Express environment now sends the `Access-Control-Allow-Headers` header with each request, as our Vercel environment does.
 - Our Express environment no longer sends HTTP 404 when making a request to a valid endpoint using the wrong method. We now, correctly, send HTTP 405, as our Vercel environment does.
 
 ### Security
 - `DELETE /v0/totp/secret` now sends HTTP 403 when the password is incorrect, even when the user does not have TOTP enabled. Before, this endpoint would ignore the password field and send HTTP 200 if the user does not have TOTP enabled. This was't _much_ of a security issue, since that endpoint and method requires a valid session anyway, but since a password is a required field to do a delete, it makes sense to not respond HTTP 200 unless the password is correct.
-=======
+
 ## [0.18.2] - 2023-07-30
 ### Security
 - Updated vulnerable dependencies
->>>>>>> c5e60b89
 
 ## [0.18.1] - 2023-03-24
 ### Added
@@ -474,6 +472,7 @@
 ### Added
 - Initial commit
 
+[0.18.3]: https://github.com/RecordedFinance/recorded-finance/compare/v0.18.2...v0.18.3
 [0.18.2]: https://github.com/RecordedFinance/recorded-finance/compare/v0.18.1...v0.18.2
 [0.18.1]: https://github.com/RecordedFinance/recorded-finance/compare/v0.18.0...v0.18.1
 [0.18.0]: https://github.com/RecordedFinance/recorded-finance/compare/v0.17.0...v0.18.0
