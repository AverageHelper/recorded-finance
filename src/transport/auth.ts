<<<<<<< HEAD
/* eslint-disable deprecation/deprecation */
import { AccountableError } from "./AccountableError";
=======
>>>>>>> 2d660673
import type { KeyMaterial } from "./cryption";
import type { AccountableDB, DocumentReference } from "./db";
import { AccountableError } from "./errors/index.js";
import { doc, db, getDoc, previousStats, setDoc, deleteDoc } from "./db";
import {
	authJoin,
	authLeave,
	authLogIn,
	authLogOut,
	authUpdateAccountId,
	authUpdatePassword,
	postTo,
} from "./api-types/index.js";

function authRef(uid: string): DocumentReference<KeyMaterial> {
	return doc<KeyMaterial>(db, "keys", uid);
}

export async function getAuthMaterial(uid: string): Promise<KeyMaterial | null> {
	const snap = await getDoc(authRef(uid));
	return snap.data() ?? null;
}

export async function setAuthMaterial(uid: string, data: KeyMaterial): Promise<void> {
	await setDoc(authRef(uid), data);
}

export async function deleteAuthMaterial(uid: string): Promise<void> {
	await deleteDoc(authRef(uid));
}

export interface User {
	/**
	 * The account ID of the user.
	 */
	readonly accountId: Readonly<string>;
	/**
	 * The user's unique ID, scoped to the instance.
	 */
	readonly uid: Readonly<string>;
}

export interface UserCredential {
	/**
	 * The user authenticated by this credential.
	 */
	user: User;
}

/**
 * Creates a new user account associated with the specified account ID and password.
 *
 * @remarks
 * On successful creation of the user account, this user will also be signed in to your application.
 *
 * User account creation can fail if the account already exists or the password is invalid.
 *
 * Note: The account ID acts as a unique identifier for the user. This function will create a new user account and set the initial user password.
 *
 * @param db - The {@link AccountableDB} instance.
 * @param account - The user's account ID.
 * @param password - The user's chosen password.
 */
export async function createUserWithAccountIdAndPassword(
	db: AccountableDB,
	account: string,
	password: string
): Promise<UserCredential> {
	if (!account) throw new TypeError("accountID parameter cannot be empty");
	if (!password) throw new TypeError("password parameter cannot be empty");

<<<<<<< HEAD
	const join = new URL("join", db.url);
	const {
		access_token, //
		uid,
		usedSpace,
		totalSpace,
	} = await postTo(join, { account, password });
=======
	const join = new URL(authJoin(), db.url);
	const { access_token, uid, usedSpace, totalSpace } = await postTo(join, { account, password });
>>>>>>> 2d660673
	if (access_token === undefined || uid === undefined)
		throw new TypeError("Expected access token from server, but got none");

	previousStats.usedSpace = usedSpace ?? null;
	previousStats.totalSpace = totalSpace ?? null;

	const user: User = { accountId: account, uid };
	db.setJwt(access_token, user);
	return { user };
}

/**
 * Signs out the current user.
 *
 * @param auth - The {@link AccountableDB} instance.
 */
export async function signOut(db: AccountableDB): Promise<void> {
	const jwt = db.jwt;
	if (jwt === null) return;

	const logout = new URL(authLogOut(), db.url);
	await postTo(logout, {}, jwt);
	db.clearJwt();
}

/**
 * Asynchronously signs in using an account ID and password.
 *
 * @remarks
 * Fails with an error if the account ID and password do not match.
 *
 * Note: The
 * account ID serves as a unique identifier for the user, and the password is used to access
 * the user's account in your Accountable instance. See also: {@link createUserWithAccountIdAndPassword}.
 *
 * @param db - The {@link AccountableDB} instance.
 * @param account - The user's account ID.
 * @param password - The user's password.
 */
export async function signInWithAccountIdAndPassword(
	db: AccountableDB,
	account: string,
	password: string
): Promise<UserCredential> {
	if (!account) throw new TypeError("accountID parameter cannot be empty");
	if (!password) throw new TypeError("password parameter cannot be empty");

<<<<<<< HEAD
	const login = new URL("login", db.url);
	const {
		access_token, //
		uid,
		usedSpace,
		totalSpace,
	} = await postTo(login, { account, password });
=======
	const login = new URL(authLogIn(), db.url);
	const { access_token, uid, usedSpace, totalSpace } = await postTo(login, { account, password });
>>>>>>> 2d660673
	if (access_token === undefined || uid === undefined)
		throw new TypeError("Expected access token from server, but got none");

	previousStats.usedSpace = usedSpace ?? null;
	previousStats.totalSpace = totalSpace ?? null;

	const user: User = { accountId: account, uid };
	db.setJwt(access_token, user);
	return { user };
}

/**
 * Deletes and signs out the user.
 *
 * @param db - The {@link AccountableDB} instance.
 * @param user - The user.
 * @param password - The user's chosen password.
 */
export async function deleteUser(db: AccountableDB, user: User, password: string): Promise<void> {
	if (db.jwt === null || !db.jwt) throw new AccountableError("auth/unauthenticated");
	if (!password) throw new TypeError("password parameter cannot be empty");

	const leave = new URL(authLeave(), db.url);
	await postTo(leave, {
		account: user.accountId,
		password,
	});
}

/**
 * Updates the user's account ID.
 *
 * @param user - The user.
 * @param newAccountId - The new account ID.
 * @param password - The user's chosen password.
 */
export async function updateAccountId(
	user: User,
	newAccountId: string,
	password: string
): Promise<void> {
	if (!newAccountId) throw new TypeError("accountID parameter cannot be empty");
	if (!password) throw new TypeError("password parameter cannot be empty");

	const updateaccountid = new URL(authUpdateAccountId(), db.url);
	await postTo(updateaccountid, {
		account: user.accountId,
		newaccount: newAccountId,
		password,
	});
}

/**
 * Updates the user's password.
 *
 * @param db - The {@link AccountableDB} instance.
 * @param user - The user.
 * @param oldPassword - The old password.
 * @param newPassword - The new password.
 */
export async function updatePassword(
	db: AccountableDB,
	user: User,
	oldPassword: string,
	newPassword: string
): Promise<void> {
	if (!oldPassword) throw new TypeError("old-password parameter cannot be empty");
	if (!newPassword) throw new TypeError("new-password parameter cannot be empty");

	const updatepassword = new URL(authUpdatePassword(), db.url);
	await postTo(updatepassword, {
		account: user.accountId,
		password: oldPassword,
		newpassword: newPassword,
	});
}<|MERGE_RESOLUTION|>--- conflicted
+++ resolved
@@ -1,8 +1,3 @@
-<<<<<<< HEAD
-/* eslint-disable deprecation/deprecation */
-import { AccountableError } from "./AccountableError";
-=======
->>>>>>> 2d660673
 import type { KeyMaterial } from "./cryption";
 import type { AccountableDB, DocumentReference } from "./db";
 import { AccountableError } from "./errors/index.js";
@@ -74,18 +69,8 @@
 	if (!account) throw new TypeError("accountID parameter cannot be empty");
 	if (!password) throw new TypeError("password parameter cannot be empty");
 
-<<<<<<< HEAD
-	const join = new URL("join", db.url);
-	const {
-		access_token, //
-		uid,
-		usedSpace,
-		totalSpace,
-	} = await postTo(join, { account, password });
-=======
 	const join = new URL(authJoin(), db.url);
 	const { access_token, uid, usedSpace, totalSpace } = await postTo(join, { account, password });
->>>>>>> 2d660673
 	if (access_token === undefined || uid === undefined)
 		throw new TypeError("Expected access token from server, but got none");
 
@@ -133,18 +118,8 @@
 	if (!account) throw new TypeError("accountID parameter cannot be empty");
 	if (!password) throw new TypeError("password parameter cannot be empty");
 
-<<<<<<< HEAD
-	const login = new URL("login", db.url);
-	const {
-		access_token, //
-		uid,
-		usedSpace,
-		totalSpace,
-	} = await postTo(login, { account, password });
-=======
 	const login = new URL(authLogIn(), db.url);
 	const { access_token, uid, usedSpace, totalSpace } = await postTo(login, { account, password });
->>>>>>> 2d660673
 	if (access_token === undefined || uid === undefined)
 		throw new TypeError("Expected access token from server, but got none");
 
