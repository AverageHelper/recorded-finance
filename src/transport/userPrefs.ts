import type { DocumentReference, QueryDocumentSnapshot } from "./db";
import type { EPackage, HashStore } from "./cryption";
import type { LocationPref } from "./locations";
import { db, doc, recordFromSnapshot, setDoc, deleteDoc } from "./db";
import { encrypt } from "./cryption";

export interface UserPreferences {
	locationSensitivity: LocationPref;
}
interface UserPreferencesRecordPackageMetadata {
	objectType: "UserPreferences";
}
export type UserPreferencesRecordPackage = EPackage<UserPreferencesRecordPackageMetadata>;

export function defaultPrefs(this: void): UserPreferences {
	return {
		locationSensitivity: "none",
	};
}

function isUserPreferences(tbd: unknown): tbd is UserPreferences {
	return (
		tbd !== undefined &&
<<<<<<< HEAD
		typeof tbd === "object" &&
		tbd !== null &&
=======
		tbd !== null &&
		typeof tbd === "object" &&
>>>>>>> 2d660673
		Boolean(tbd) &&
		!Array.isArray(tbd) &&
		"locationSensitivity" in tbd &&
		["none", "vague", "specific"].includes((tbd as UserPreferences).locationSensitivity)
	);
}

export function userRef(uid: string): DocumentReference<UserPreferencesRecordPackage> {
	return doc<UserPreferencesRecordPackage>(db, "users", uid);
}

export async function setUserPreferences(
	uid: string,
	prefs: Partial<UserPreferences>,
	dek: HashStore
): Promise<void> {
	const meta: UserPreferencesRecordPackageMetadata = {
		objectType: "UserPreferences",
	};
	const record: UserPreferences = {
		locationSensitivity: prefs.locationSensitivity ?? "none",
	};
	const pkg = encrypt(record, meta, dek);
	await setDoc(userRef(uid), pkg);
}

export async function deleteUserPreferences(uid: string): Promise<void> {
	await deleteDoc(userRef(uid));
}

export function userPreferencesFromSnapshot(
	doc: QueryDocumentSnapshot<UserPreferencesRecordPackage>,
	dek: HashStore
): UserPreferences {
	const { record } = recordFromSnapshot(doc, dek, isUserPreferences);
	return record;
}<|MERGE_RESOLUTION|>--- conflicted
+++ resolved
@@ -21,13 +21,8 @@
 function isUserPreferences(tbd: unknown): tbd is UserPreferences {
 	return (
 		tbd !== undefined &&
-<<<<<<< HEAD
-		typeof tbd === "object" &&
-		tbd !== null &&
-=======
 		tbd !== null &&
 		typeof tbd === "object" &&
->>>>>>> 2d660673
 		Boolean(tbd) &&
 		!Array.isArray(tbd) &&
 		"locationSensitivity" in tbd &&
