import type { Account } from "../model/Account";
import type { Dinero } from "dinero.js";
import type { Location } from "../model/Location";
import type { Transaction, TransactionRecordParams } from "../model/Transaction";
import type { TransactionRecordPackage, Unsubscribe, WriteBatch } from "../transport";
import type { TransactionSchema } from "../model/DatabaseSchema";
import type { Tag } from "../model/Tag";
import { add, subtract } from "dinero.js";
import { allAccounts, currentBalance } from "./accountsStore";
import { asyncForEach } from "../helpers/asyncForEach";
import { asyncMap } from "../helpers/asyncMap";
import { chronologically, reverseChronologically } from "../model/utility/sort";
import { derived, get, writable } from "svelte/store";
import { getDekMaterial, pKey } from "./authStore";
import { handleError, updateUserStats } from "./uiStore";
import { logger } from "../logger";
import { t } from "../i18n";
import { zeroDinero } from "../helpers/dineroHelpers";
import chunk from "lodash-es/chunk";
import groupBy from "lodash-es/groupBy";
import {
	recordFromTransaction,
	removeAttachmentIdFromTransaction,
	removeTagFromTransaction as _removeTagFromTransaction,
	transaction,
} from "../model/Transaction";
import {
	getTransactionsForAccount as _getTransactionsForAccount,
	createTransaction as _createTransaction,
	deriveDEK,
	getDocs,
	updateTransaction as _updateTransaction,
	deleteTransaction as _deleteTransaction,
	transactionFromSnapshot,
	transactionsCollection,
	watchAllRecords,
	writeBatch,
} from "../transport";

interface Month {
	/** The date at which the month begins */
	start: Date;

	/** The month's short identifier */
	id: string;
}

export const transactionsForAccount = writable<Record<string, Record<string, Transaction>>>({}); // Account.id -> Transaction.id -> Transaction
export const transactionsForAccountByMonth = writable<
	Record<string, Record<string, Array<Transaction>>>
>({}); // Account.id -> month -> Transaction[]
export const months = writable<Record<string, Month>>({});
export const transactionsWatchers = writable<Record<string, Unsubscribe>>({}); // Transaction.id -> Unsubscribe

// WARN: Does not care about accounts
export const allTransactions = derived(transactionsForAccount, $transactionsForAccount => {
	const result: Record<string, Transaction> = {};

	Object.values($transactionsForAccount).forEach(transactions => {
		Object.values(transactions).forEach(transaction => {
			result[transaction.id] ??= transaction;
		});
	});

	return Object.values(result); // should be 2486
});

// WARN: Does not care about accounts
const sortedTransactions = derived(allTransactions, $allTransactions => {
	return $allTransactions //
		.slice()
		.sort(chronologically);
});

export const allBalances = derived(sortedTransactions, $sortedTransactions => {
	const balancesByAccount: Record<string, Record<string, Dinero<number>>> = {};

	// Consider each account...
	for (const accountId of get(allAccounts).map(a => a.id)) {
		const balances: Record<string, Dinero<number>> = {}; // Txn.id -> amount

		// Go through each transaction once, counting the account's balance as we go...
		let previous: Transaction | null = null;
		for (const transaction of $sortedTransactions.filter(t => t.accountId === accountId)) {
			const amount = transaction.amount;
			const previousBalance = previous ? balances[previous.id] ?? zeroDinero : zeroDinero;

			// balance so far == current + previous balance so far
			balances[transaction.id] = add(amount, previousBalance);
			previous = transaction;
		}

		balancesByAccount[accountId] = balances;
	}
	return balancesByAccount;
});

export function clearTransactionsCache(): void {
	Object.values(get(transactionsWatchers)).forEach(unsubscribe => unsubscribe());
	transactionsWatchers.set({});
	transactionsForAccount.set({});
	transactionsForAccountByMonth.set({});
	months.set({});
	logger.debug("transactionsStore: cache cleared");
}

export async function watchTransactions(account: Account, force: boolean = false): Promise<void> {
	if (get(transactionsWatchers)[account.id] && !force) return;

	const watcher = get(transactionsWatchers)[account.id];
	if (watcher) {
		watcher();
		transactionsWatchers.update(transactionsWatchers => {
			const copy = { ...transactionsWatchers };
			delete copy[account.id];
			return copy;
		});
	}

	// Clear the known balance, the watcher will set it right
	currentBalance.update(currentBalance => {
		const copy = { ...currentBalance };
		delete copy[account.id];
		return copy;
	});

	// Get decryption key ready
	const key = get(pKey);
	if (key === null) throw new Error(t("error.cryption.missing-pek"));
	const { dekMaterial } = await getDekMaterial();
	const dek = await deriveDEK(key, dekMaterial);

	// Watch the collection
	const collection = transactionsCollection();
	transactionsWatchers.update(_transactionsWatchers => {
		const copy = { ..._transactionsWatchers };
		copy[account.id] = watchAllRecords(
			collection,
			async snap => {
				// Clear derived cache
				transactionsForAccountByMonth.update(transactionsForAccountByMonth => {
					const copy = { ...transactionsForAccountByMonth };
					delete copy[account.id];
					return copy;
				});

				// Update cache
				const accountTransactions = get(transactionsForAccount)[account.id] ?? {};
				await asyncForEach(snap.docChanges(), async change => {
					let balance = get(currentBalance)[account.id] ?? zeroDinero;

					try {
						switch (change.type) {
							case "removed":
								// Update the account's balance total
								balance = subtract(
									balance,
									accountTransactions[change.doc.id]?.amount ?? zeroDinero
								);
								// Forget this transaction
								delete accountTransactions[change.doc.id];
								break;

							case "added": {
								const transaction = await transactionFromSnapshot(change.doc, dek);
								// Add this transaction
<<<<<<< HEAD
=======
								const transaction = await transactionFromSnapshot(change.doc, dek);
>>>>>>> 2b934e78
								if (transaction.accountId !== account.id) break;
								accountTransactions[change.doc.id] = transaction;
								// Update the account's balance total
								balance = add(balance, accountTransactions[change.doc.id]?.amount ?? zeroDinero);
								break;
							}

							case "modified": {
								const transaction = await transactionFromSnapshot(change.doc, dek);
								// Remove this account's balance total
								const transaction = await transactionFromSnapshot(change.doc, dek);
								balance = subtract(
									balance,
									accountTransactions[change.doc.id]?.amount ?? zeroDinero
								);
								// Update this transaction
								if (transaction.accountId !== account.id) break;
								accountTransactions[change.doc.id] = transaction;
								// Update this account's balance total
								balance = add(balance, accountTransactions[change.doc.id]?.amount ?? zeroDinero);
								break;
							}
						}

						currentBalance.update(currentBalance => {
							const copy = { ...currentBalance };
							copy[account.id] = balance;
							return copy;
						});
					} catch (error) {
						handleError(error);
					}
				});
				transactionsForAccount.update(transactionsForAccount => {
					const copy = { ...transactionsForAccount };
					copy[account.id] = accountTransactions;
					return copy;
				});

				// Derive cache
				const _months: Record<string, Month> = {};
				const groupedTransactions = groupBy(
					get(transactionsForAccount)[account.id] ?? {},
					transaction => {
						const month: Month = {
							start: new Date(
								transaction.createdAt.getFullYear(),
								transaction.createdAt.getMonth()
							),
							// TODO: This code should be based on the user's current locale, or something idk
							id: transaction.createdAt.toLocaleDateString("en-US", {
								month: "short",
								year: "numeric",
							}),
						};
						_months[month.id] = month; // cache the month short ID with its sortable date
						return month.id;
					}
				);
				for (const month of Object.keys(groupedTransactions)) {
					// Sort each transaction list
					groupedTransactions[month]?.sort(reverseChronologically);
				}
				months.set(_months); // save months before we save transactions, so components know how to sort things
				transactionsForAccountByMonth.update(transactionsForAccountByMonth => {
					const copy = { ...transactionsForAccountByMonth };
					copy[account.id] = groupedTransactions;
					return copy;
				});
			},
			error => {
				logger.error(error);
				const watcher = get(transactionsWatchers)[account.id];
				if (watcher) watcher();
				transactionsWatchers.update(transactionsWatchers => {
					const copy = { ...transactionsWatchers };
					delete copy[account.id];
					return copy;
				});
			}
		);
		return copy;
	});
}

export async function getTransactionsForAccount(account: Account): Promise<void> {
	const key = get(pKey);
	if (key === null) throw new Error(t("error.cryption.missing-pek"));

	const { dekMaterial } = await getDekMaterial();
	const dek = await deriveDEK(key, dekMaterial);
	const transactions = await _getTransactionsForAccount(account, dek);
	const totalBalance: Dinero<number> = Object.values(transactions).reduce(
		(balance, transaction) => {
			return add(balance, transaction.amount);
		},
		zeroDinero
	);

	transactionsForAccount.update(transactionsForAccount => {
		const copy = { ...transactionsForAccount };
		copy[account.id] = transactions;
		return copy;
	});
	currentBalance.update(currentBalance => {
		const copy = { ...currentBalance };
		copy[account.id] = totalBalance;
		return copy;
	});
}

export async function getAllTransactions(): Promise<void> {
	for (const account of get(allAccounts)) {
		await getTransactionsForAccount(account);
	}
}

export function tagIsReferenced(tagId: string): boolean {
	for (const transaction of get(allTransactions)) {
		if (transaction.tagIds.includes(tagId)) {
			// This tag is referenced
			return true;
		}
	}

	return false;
}

export function locationIsReferenced(locationId: string): boolean {
	for (const transaction of get(allTransactions)) {
		if (transaction.locationId === locationId) {
			// This location is referenced
			return true;
		}
	}

	return false;
}

export function numberOfReferencesForTag(tagId: string | undefined): number {
	if (tagId === undefined) return 0;
	let count = 0;

	get(allTransactions).forEach(transaction => {
		if (transaction.tagIds.includes(tagId)) {
			count += 1;
		}
	});

	return count;
}

export function numberOfReferencesForLocation(locationId: string | undefined): number {
	if (locationId === undefined) return 0;
	let count = 0;

	get(allTransactions).forEach(transaction => {
		if (transaction.locationId === locationId) {
			count += 1;
		}
	});

	return count;
}

export async function createTransaction(
	record: TransactionRecordParams,
	batch?: WriteBatch
): Promise<Transaction> {
	const key = get(pKey);
	if (key === null) throw new Error(t("error.cryption.missing-pek"));

	const { dekMaterial } = await getDekMaterial();
	const dek = await deriveDEK(key, dekMaterial);
	const transaction = await _createTransaction(record, dek, batch);
	if (!batch) await updateUserStats();
	return transaction;
}

export async function updateTransaction(
	transaction: Transaction,
	batch?: WriteBatch
): Promise<void> {
	const key = get(pKey);
	if (key === null) throw new Error(t("error.cryption.missing-pek"));

	const { dekMaterial } = await getDekMaterial();
	const dek = await deriveDEK(key, dekMaterial);
	await _updateTransaction(transaction, dek, batch);
	if (!batch) await updateUserStats();
}

export async function deleteTransaction(
	transaction: Transaction,
	batch?: WriteBatch
): Promise<void> {
	await _deleteTransaction(transaction, batch);
	if (!batch) await updateUserStats();
}

export async function deleteAllTransactions(): Promise<void> {
	for (const transactions of chunk(get(allTransactions), 500)) {
		const batch = writeBatch();
		await Promise.all(transactions.map(t => deleteTransaction(t, batch)));
		await batch.commit();
	}
}

export async function removeTagFromTransaction(
	tag: Tag,
	transaction: Transaction,
	batch?: WriteBatch
): Promise<void> {
	_removeTagFromTransaction(transaction, tag);
	await updateTransaction(transaction, batch);
}

export async function removeTagFromAllTransactions(tag: Tag): Promise<void> {
	// for each transaction that has this tag, remove the tag
	const relevantTransactions = get(allTransactions).filter(t => t.tagIds.includes(tag.id));
	for (const transactions of chunk(relevantTransactions, 500)) {
		const batch = writeBatch();
		await Promise.all(transactions.map(t => removeTagFromTransaction(tag, t, batch)));
		await batch.commit();
	}
}

export async function removeAttachmentFromTransaction(
	fileId: string,
	transaction: Transaction,
	batch?: WriteBatch
): Promise<void> {
	removeAttachmentIdFromTransaction(transaction, fileId);
	await updateTransaction(transaction, batch);
}

export async function deleteTagIfUnreferenced(tag: Tag, batch?: WriteBatch): Promise<void> {
	if (tagIsReferenced(tag.id)) return;

	// This tag is unreferenced
	const { deleteTag } = await import("./tagsStore");
	await deleteTag(tag, batch);
}

export async function deleteLocationIfUnreferenced(
	location: Location,
	batch?: WriteBatch
): Promise<void> {
	if (locationIsReferenced(location.id)) return;

	// This location is unreferenced
	const { deleteLocation } = await import("./locationsStore");
	await deleteLocation(location, batch);
}

export async function getAllTransactionsAsJson(
	account: Account
): Promise<Array<TransactionSchema>> {
	const key = get(pKey);
	if (key === null) throw new Error(t("error.cryption.missing-pek"));

	const { dekMaterial } = await getDekMaterial();
	const dek = await deriveDEK(key, dekMaterial);

	const collection = transactionsCollection();
	const snap = await getDocs<TransactionRecordPackage>(collection);
	const stored = await asyncMap(snap.docs, async doc => await transactionFromSnapshot(doc, dek));
	return stored
		.filter(transaction => transaction.accountId === account.id)
		.map(t => ({ ...recordFromTransaction(t), id: t.id }));
}

export async function importTransaction(
	transactionToImport: TransactionSchema,
	account: Account,
	batch?: WriteBatch
): Promise<void> {
	const storedTransactions = get(transactionsForAccount)[account.id] ?? {};
	const storedTransaction = storedTransactions[transactionToImport.id] ?? null;
	if (storedTransaction) {
		// If duplicate, overwrite the one we have
		const newTransaction = transaction({
			...storedTransaction,
			...transactionToImport,
			id: storedTransaction.id,
		});
		await updateTransaction(newTransaction, batch);
	} else {
		// If new, create a new transaction
		const params: TransactionRecordParams = {
			createdAt: transactionToImport.createdAt,
			amount: transactionToImport.amount,
			locationId: transactionToImport.locationId ?? null,
			isReconciled: transactionToImport.isReconciled ?? false,
			attachmentIds: transactionToImport.attachmentIds ?? [],
			tagIds: transactionToImport.tagIds ?? [],
			accountId: account.id,
			title: transactionToImport.title?.trim() ?? null,
			notes: transactionToImport.notes?.trim() ?? null,
		};
		await createTransaction(params, batch);
	}
}

export async function importTransactions(
	data: Array<TransactionSchema>,
	account: Account
): Promise<void> {
	for (const transactions of chunk(data, 500)) {
		const batch = writeBatch();
		await Promise.all(transactions.map(t => importTransaction(t, account, batch)));
		await batch.commit();
	}
	await updateUserStats();
}<|MERGE_RESOLUTION|>--- conflicted
+++ resolved
@@ -162,12 +162,8 @@
 								break;
 
 							case "added": {
+								// Add this transaction
 								const transaction = await transactionFromSnapshot(change.doc, dek);
-								// Add this transaction
-<<<<<<< HEAD
-=======
-								const transaction = await transactionFromSnapshot(change.doc, dek);
->>>>>>> 2b934e78
 								if (transaction.accountId !== account.id) break;
 								accountTransactions[change.doc.id] = transaction;
 								// Update the account's balance total
@@ -176,7 +172,6 @@
 							}
 
 							case "modified": {
-								const transaction = await transactionFromSnapshot(change.doc, dek);
 								// Remove this account's balance total
 								const transaction = await transactionFromSnapshot(change.doc, dek);
 								balance = subtract(
